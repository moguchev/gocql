// Copyright (c) 2012 The gocql Authors. All rights reserved.
// Use of this source code is governed by a BSD-style
// license that can be found in the LICENSE file.

package gocql

import (
	"bytes"
	"encoding/binary"
	"errors"
	"fmt"
	"math"
	"math/big"
	"math/bits"
	"net"
	"reflect"
	"strconv"
	"strings"
	"time"

	"gopkg.in/inf.v0"
)

var (
	bigOne     = big.NewInt(1)
	emptyValue reflect.Value
)

var (
	ErrorUDTUnavailable = errors.New("UDT are not available on protocols less than 3, please update config")
)

// Marshaler is the interface implemented by objects that can marshal
// themselves into values understood by Cassandra.
type Marshaler interface {
	MarshalCQL(info TypeInfo) ([]byte, error)
}

// Unmarshaler is the interface implemented by objects that can unmarshal
// a Cassandra specific description of themselves.
type Unmarshaler interface {
	UnmarshalCQL(info TypeInfo, data []byte) error
}

// Marshal returns the CQL encoding of the value for the Cassandra
// internal type described by the info parameter.
//
// nil is serialized as CQL null.
// If value implements Marshaler, its MarshalCQL method is called to marshal the data.
// If value is a pointer, the pointed-to value is marshaled.
//
// Supported conversions are as follows, other type combinations may be added in the future:
//
//	CQL type                    | Go type (value)    | Note
//	varchar, ascii, blob, text  | string, []byte     |
//	boolean                     | bool               |
//	tinyint, smallint, int      | integer types      |
//	tinyint, smallint, int      | string             | formatted as base 10 number
//	bigint, counter             | integer types      |
//	bigint, counter             | big.Int            |
//	bigint, counter             | string             | formatted as base 10 number
//	float                       | float32            |
//	double                      | float64            |
//	decimal                     | inf.Dec            |
//	time                        | int64              | nanoseconds since start of day
//	time                        | time.Duration      | duration since start of day
//	timestamp                   | int64              | milliseconds since Unix epoch
//	timestamp                   | time.Time          |
//	list, set                   | slice, array       |
//	list, set                   | map[X]struct{}     |
//	map                         | map[X]Y            |
//	uuid, timeuuid              | gocql.UUID         |
//	uuid, timeuuid              | [16]byte           | raw UUID bytes
//	uuid, timeuuid              | []byte             | raw UUID bytes, length must be 16 bytes
//	uuid, timeuuid              | string             | hex representation, see ParseUUID
//	varint                      | integer types      |
//	varint                      | big.Int            |
//	varint                      | string             | value of number in decimal notation
//	inet                        | net.IP             |
//	inet                        | string             | IPv4 or IPv6 address string
//	tuple                       | slice, array       |
//	tuple                       | struct             | fields are marshaled in order of declaration
//	user-defined type           | gocql.UDTMarshaler | MarshalUDT is called
//	user-defined type           | map[string]interface{} |
//	user-defined type           | struct             | struct fields' cql tags are used for column names
//	date                        | int64              | milliseconds since Unix epoch to start of day (in UTC)
//	date                        | time.Time          | start of day (in UTC)
//	date                        | string             | parsed using "2006-01-02" format
//	duration                    | int64              | duration in nanoseconds
//	duration                    | time.Duration      |
//	duration                    | gocql.Duration     |
//	duration                    | string             | parsed with time.ParseDuration
func Marshal(info TypeInfo, value interface{}) ([]byte, error) {
	if info.Version() < protoVersion1 {
		panic("protocol version not set")
	}

	if valueRef := reflect.ValueOf(value); valueRef.Kind() == reflect.Ptr {
		if valueRef.IsNil() {
			return nil, nil
		} else if v, ok := value.(Marshaler); ok {
			return v.MarshalCQL(info)
		} else {
			return Marshal(info, valueRef.Elem().Interface())
		}
	}

	if v, ok := value.(Marshaler); ok {
		return v.MarshalCQL(info)
	}

	switch info.Type() {
	case TypeVarchar, TypeAscii, TypeBlob, TypeText:
		return marshalVarchar(info, value)
	case TypeBoolean:
		return marshalBool(info, value)
	case TypeTinyInt:
		return marshalTinyInt(info, value)
	case TypeSmallInt:
		return marshalSmallInt(info, value)
	case TypeInt:
		return marshalInt(info, value)
	case TypeBigInt, TypeCounter:
		return marshalBigInt(info, value)
	case TypeFloat:
		return marshalFloat(info, value)
	case TypeDouble:
		return marshalDouble(info, value)
	case TypeDecimal:
		return marshalDecimal(info, value)
	case TypeTime:
		return marshalTime(info, value)
	case TypeTimestamp:
		return marshalTimestamp(info, value)
	case TypeList, TypeSet:
		return marshalList(info, value)
	case TypeMap:
		return marshalMap(info, value)
	case TypeUUID, TypeTimeUUID:
		return marshalUUID(info, value)
	case TypeVarint:
		return marshalVarint(info, value)
	case TypeInet:
		return marshalInet(info, value)
	case TypeTuple:
		return marshalTuple(info, value)
	case TypeUDT:
		return marshalUDT(info, value)
	case TypeDate:
		return marshalDate(info, value)
	case TypeDuration:
		return marshalDuration(info, value)
	}

	// detect protocol 2 UDT
	if strings.HasPrefix(info.Custom(), "org.apache.cassandra.db.marshal.UserType") && info.Version() < 3 {
		return nil, ErrorUDTUnavailable
	}

	// TODO(tux21b): add the remaining types
	return nil, fmt.Errorf("can not marshal %T into %s", value, info)
}

// Unmarshal parses the CQL encoded data based on the info parameter that
// describes the Cassandra internal data type and stores the result in the
// value pointed by value.
//
// If value implements Unmarshaler, it's UnmarshalCQL method is called to
// unmarshal the data.
// If value is a pointer to pointer, it is set to nil if the CQL value is
// null. Otherwise, nulls are unmarshalled as zero value.
//
// Supported conversions are as follows, other type combinations may be added in the future:
//
//	CQL type                                | Go type (value)         | Note
//	varchar, ascii, blob, text              | *string                 |
//	varchar, ascii, blob, text              | *[]byte                 | non-nil buffer is reused
//	bool                                    | *bool                   |
//	tinyint, smallint, int, bigint, counter | *integer types          |
//	tinyint, smallint, int, bigint, counter | *big.Int                |
//	tinyint, smallint, int, bigint, counter | *string                 | formatted as base 10 number
//	float                                   | *float32                |
//	double                                  | *float64                |
//	decimal                                 | *inf.Dec                |
//	time                                    | *int64                  | nanoseconds since start of day
//	time                                    | *time.Duration          |
//	timestamp                               | *int64                  | milliseconds since Unix epoch
//	timestamp                               | *time.Time              |
//	list, set                               | *slice, *array          |
//	map                                     | *map[X]Y                |
//	uuid, timeuuid                          | *string                 | see UUID.String
//	uuid, timeuuid                          | *[]byte                 | raw UUID bytes
//	uuid, timeuuid                          | *gocql.UUID             |
//	timeuuid                                | *time.Time              | timestamp of the UUID
//	inet                                    | *net.IP                 |
//	inet                                    | *string                 | IPv4 or IPv6 address string
//	tuple                                   | *slice, *array          |
//	tuple                                   | *struct                 | struct fields are set in order of declaration
//	user-defined types                      | gocql.UDTUnmarshaler    | UnmarshalUDT is called
//	user-defined types                      | *map[string]interface{} |
//	user-defined types                      | *struct                 | cql tag is used to determine field name
//	date                                    | *time.Time              | time of beginning of the day (in UTC)
//	date                                    | *string                 | formatted with 2006-01-02 format
//	duration                                | *gocql.Duration         |
func Unmarshal(info TypeInfo, data []byte, value interface{}) error {
	if v, ok := value.(Unmarshaler); ok {
		return v.UnmarshalCQL(info, data)
	}

	if isNullableValue(value) {
		return unmarshalNullable(info, data, value)
	}

	switch info.Type() {
	case TypeVarchar, TypeAscii, TypeBlob, TypeText:
		return unmarshalVarchar(info, data, value)
	case TypeBoolean:
		return unmarshalBool(info, data, value)
	case TypeInt:
		return unmarshalInt(info, data, value)
	case TypeBigInt, TypeCounter:
		return unmarshalBigInt(info, data, value)
	case TypeVarint:
		return unmarshalVarint(info, data, value)
	case TypeSmallInt:
		return unmarshalSmallInt(info, data, value)
	case TypeTinyInt:
		return unmarshalTinyInt(info, data, value)
	case TypeFloat:
		return unmarshalFloat(info, data, value)
	case TypeDouble:
		return unmarshalDouble(info, data, value)
	case TypeDecimal:
		return unmarshalDecimal(info, data, value)
	case TypeTime:
		return unmarshalTime(info, data, value)
	case TypeTimestamp:
		return unmarshalTimestamp(info, data, value)
	case TypeList, TypeSet:
		return unmarshalList(info, data, value)
	case TypeMap:
		return unmarshalMap(info, data, value)
	case TypeTimeUUID:
		return unmarshalTimeUUID(info, data, value)
	case TypeUUID:
		return unmarshalUUID(info, data, value)
	case TypeInet:
		return unmarshalInet(info, data, value)
	case TypeTuple:
		return unmarshalTuple(info, data, value)
	case TypeUDT:
		return unmarshalUDT(info, data, value)
	case TypeDate:
		return unmarshalDate(info, data, value)
	case TypeDuration:
		return unmarshalDuration(info, data, value)
	}

	// detect protocol 2 UDT
	if strings.HasPrefix(info.Custom(), "org.apache.cassandra.db.marshal.UserType") && info.Version() < 3 {
		return ErrorUDTUnavailable
	}

	// TODO(tux21b): add the remaining types
	return fmt.Errorf("can not unmarshal %s into %T", info, value)
}

func isNullableValue(value interface{}) bool {
	v := reflect.ValueOf(value)
	return v.Kind() == reflect.Ptr && v.Type().Elem().Kind() == reflect.Ptr
}

func isNullData(info TypeInfo, data []byte) bool {
	return data == nil
}

func unmarshalNullable(info TypeInfo, data []byte, value interface{}) error {
	valueRef := reflect.ValueOf(value)

	if isNullData(info, data) {
		nilValue := reflect.Zero(valueRef.Type().Elem())
		valueRef.Elem().Set(nilValue)
		return nil
	}

	newValue := reflect.New(valueRef.Type().Elem().Elem())
	valueRef.Elem().Set(newValue)
	return Unmarshal(info, data, newValue.Interface())
}

func marshalVarchar(info TypeInfo, value interface{}) ([]byte, error) {
	switch v := value.(type) {
	case Marshaler:
		return v.MarshalCQL(info)
	case unsetColumn:
		return nil, nil
	case string:
		return []byte(v), nil
	case []byte:
		return v, nil
	}

	if value == nil {
		return nil, nil
	}

	rv := reflect.ValueOf(value)
	t := rv.Type()
	k := t.Kind()
	switch {
	case k == reflect.String:
		return []byte(rv.String()), nil
	case k == reflect.Slice && t.Elem().Kind() == reflect.Uint8:
		return rv.Bytes(), nil
	}
	return nil, marshalErrorf("can not marshal %T into %s", value, info)
}

func unmarshalVarchar(info TypeInfo, data []byte, value interface{}) error {
	switch v := value.(type) {
	case Unmarshaler:
		return v.UnmarshalCQL(info, data)
	case *string:
		*v = string(data)
		return nil
	case *[]byte:
		if data != nil {
			*v = append((*v)[:0], data...)
		} else {
			*v = nil
		}
		return nil
	}

	rv := reflect.ValueOf(value)
	if rv.Kind() != reflect.Ptr {
		return unmarshalErrorf("can not unmarshal into non-pointer %T", value)
	}
	rv = rv.Elem()
	t := rv.Type()
	k := t.Kind()
	switch {
	case k == reflect.String:
		rv.SetString(string(data))
		return nil
	case k == reflect.Slice && t.Elem().Kind() == reflect.Uint8, k == reflect.Interface:
		var dataCopy []byte
		if data != nil {
			dataCopy = make([]byte, len(data))
			copy(dataCopy, data)
		}
		if k == reflect.Slice {
			rv.SetBytes(dataCopy)
		} else {
			rv.Set(reflect.ValueOf(dataCopy))
		}
		return nil
	}

	return unmarshalErrorf("can not unmarshal %s into %T", info, value)
}

func marshalSmallInt(info TypeInfo, value interface{}) ([]byte, error) {
	switch v := value.(type) {
	case Marshaler:
		return v.MarshalCQL(info)
	case unsetColumn:
		return nil, nil
	case int16:
		return encShort(v), nil
	case uint16:
		return encShort(int16(v)), nil
	case int8:
		return encShort(int16(v)), nil
	case uint8:
		return encShort(int16(v)), nil
	case int:
		if v > math.MaxInt16 || v < math.MinInt16 {
			return nil, marshalErrorf("marshal smallint: value %d out of range", v)
		}
		return encShort(int16(v)), nil
	case int32:
		if v > math.MaxInt16 || v < math.MinInt16 {
			return nil, marshalErrorf("marshal smallint: value %d out of range", v)
		}
		return encShort(int16(v)), nil
	case int64:
		if v > math.MaxInt16 || v < math.MinInt16 {
			return nil, marshalErrorf("marshal smallint: value %d out of range", v)
		}
		return encShort(int16(v)), nil
	case uint:
		if v > math.MaxUint16 {
			return nil, marshalErrorf("marshal smallint: value %d out of range", v)
		}
		return encShort(int16(v)), nil
	case uint32:
		if v > math.MaxUint16 {
			return nil, marshalErrorf("marshal smallint: value %d out of range", v)
		}
		return encShort(int16(v)), nil
	case uint64:
		if v > math.MaxUint16 {
			return nil, marshalErrorf("marshal smallint: value %d out of range", v)
		}
		return encShort(int16(v)), nil
	case string:
		n, err := strconv.ParseInt(v, 10, 16)
		if err != nil {
			return nil, marshalErrorf("can not marshal %T into %s: %v", value, info, err)
		}
		return encShort(int16(n)), nil
	}

	if value == nil {
		return nil, nil
	}

	switch rv := reflect.ValueOf(value); rv.Type().Kind() {
	case reflect.Int, reflect.Int64, reflect.Int32, reflect.Int16, reflect.Int8:
		v := rv.Int()
		if v > math.MaxInt16 || v < math.MinInt16 {
			return nil, marshalErrorf("marshal smallint: value %d out of range", v)
		}
		return encShort(int16(v)), nil
	case reflect.Uint, reflect.Uint64, reflect.Uint32, reflect.Uint16, reflect.Uint8:
		v := rv.Uint()
		if v > math.MaxUint16 {
			return nil, marshalErrorf("marshal smallint: value %d out of range", v)
		}
		return encShort(int16(v)), nil
	case reflect.Ptr:
		if rv.IsNil() {
			return nil, nil
		}
	}

	return nil, marshalErrorf("can not marshal %T into %s", value, info)
}

func marshalTinyInt(info TypeInfo, value interface{}) ([]byte, error) {
	switch v := value.(type) {
	case Marshaler:
		return v.MarshalCQL(info)
	case unsetColumn:
		return nil, nil
	case int8:
		return []byte{byte(v)}, nil
	case uint8:
		return []byte{byte(v)}, nil
	case int16:
		if v > math.MaxInt8 || v < math.MinInt8 {
			return nil, marshalErrorf("marshal tinyint: value %d out of range", v)
		}
		return []byte{byte(v)}, nil
	case uint16:
		if v > math.MaxUint8 {
			return nil, marshalErrorf("marshal tinyint: value %d out of range", v)
		}
		return []byte{byte(v)}, nil
	case int:
		if v > math.MaxInt8 || v < math.MinInt8 {
			return nil, marshalErrorf("marshal tinyint: value %d out of range", v)
		}
		return []byte{byte(v)}, nil
	case int32:
		if v > math.MaxInt8 || v < math.MinInt8 {
			return nil, marshalErrorf("marshal tinyint: value %d out of range", v)
		}
		return []byte{byte(v)}, nil
	case int64:
		if v > math.MaxInt8 || v < math.MinInt8 {
			return nil, marshalErrorf("marshal tinyint: value %d out of range", v)
		}
		return []byte{byte(v)}, nil
	case uint:
		if v > math.MaxUint8 {
			return nil, marshalErrorf("marshal tinyint: value %d out of range", v)
		}
		return []byte{byte(v)}, nil
	case uint32:
		if v > math.MaxUint8 {
			return nil, marshalErrorf("marshal tinyint: value %d out of range", v)
		}
		return []byte{byte(v)}, nil
	case uint64:
		if v > math.MaxUint8 {
			return nil, marshalErrorf("marshal tinyint: value %d out of range", v)
		}
		return []byte{byte(v)}, nil
	case string:
		n, err := strconv.ParseInt(v, 10, 8)
		if err != nil {
			return nil, marshalErrorf("can not marshal %T into %s: %v", value, info, err)
		}
		return []byte{byte(n)}, nil
	}

	if value == nil {
		return nil, nil
	}

	switch rv := reflect.ValueOf(value); rv.Type().Kind() {
	case reflect.Int, reflect.Int64, reflect.Int32, reflect.Int16, reflect.Int8:
		v := rv.Int()
		if v > math.MaxInt8 || v < math.MinInt8 {
			return nil, marshalErrorf("marshal tinyint: value %d out of range", v)
		}
		return []byte{byte(v)}, nil
	case reflect.Uint, reflect.Uint64, reflect.Uint32, reflect.Uint16, reflect.Uint8:
		v := rv.Uint()
		if v > math.MaxUint8 {
			return nil, marshalErrorf("marshal tinyint: value %d out of range", v)
		}
		return []byte{byte(v)}, nil
	case reflect.Ptr:
		if rv.IsNil() {
			return nil, nil
		}
	}

	return nil, marshalErrorf("can not marshal %T into %s", value, info)
}

func marshalInt(info TypeInfo, value interface{}) ([]byte, error) {
	switch v := value.(type) {
	case Marshaler:
		return v.MarshalCQL(info)
	case unsetColumn:
		return nil, nil
	case int:
		if v > math.MaxInt32 || v < math.MinInt32 {
			return nil, marshalErrorf("marshal int: value %d out of range", v)
		}
		return encInt(int32(v)), nil
	case uint:
		if v > math.MaxUint32 {
			return nil, marshalErrorf("marshal int: value %d out of range", v)
		}
		return encInt(int32(v)), nil
	case int64:
		if v > math.MaxInt32 || v < math.MinInt32 {
			return nil, marshalErrorf("marshal int: value %d out of range", v)
		}
		return encInt(int32(v)), nil
	case uint64:
		if v > math.MaxUint32 {
			return nil, marshalErrorf("marshal int: value %d out of range", v)
		}
		return encInt(int32(v)), nil
	case int32:
		return encInt(v), nil
	case uint32:
		return encInt(int32(v)), nil
	case int16:
		return encInt(int32(v)), nil
	case uint16:
		return encInt(int32(v)), nil
	case int8:
		return encInt(int32(v)), nil
	case uint8:
		return encInt(int32(v)), nil
	case string:
		i, err := strconv.ParseInt(v, 10, 32)
		if err != nil {
			return nil, marshalErrorf("can not marshal string to int: %s", err)
		}
		return encInt(int32(i)), nil
	}

	if value == nil {
		return nil, nil
	}

	switch rv := reflect.ValueOf(value); rv.Type().Kind() {
	case reflect.Int, reflect.Int64, reflect.Int32, reflect.Int16, reflect.Int8:
		v := rv.Int()
		if v > math.MaxInt32 || v < math.MinInt32 {
			return nil, marshalErrorf("marshal int: value %d out of range", v)
		}
		return encInt(int32(v)), nil
	case reflect.Uint, reflect.Uint64, reflect.Uint32, reflect.Uint16, reflect.Uint8:
		v := rv.Uint()
		if v > math.MaxInt32 {
			return nil, marshalErrorf("marshal int: value %d out of range", v)
		}
		return encInt(int32(v)), nil
	case reflect.Ptr:
		if rv.IsNil() {
			return nil, nil
		}
	}

	return nil, marshalErrorf("can not marshal %T into %s", value, info)
}

func encInt(x int32) []byte {
	return []byte{byte(x >> 24), byte(x >> 16), byte(x >> 8), byte(x)}
}

func decInt(x []byte) int32 {
	if len(x) != 4 {
		return 0
	}
	return int32(x[0])<<24 | int32(x[1])<<16 | int32(x[2])<<8 | int32(x[3])
}

func encShort(x int16) []byte {
	p := make([]byte, 2)
	p[0] = byte(x >> 8)
	p[1] = byte(x)
	return p
}

func decShort(p []byte) int16 {
	if len(p) != 2 {
		return 0
	}
	return int16(p[0])<<8 | int16(p[1])
}

func decTiny(p []byte) int8 {
	if len(p) != 1 {
		return 0
	}
	return int8(p[0])
}

func marshalBigInt(info TypeInfo, value interface{}) ([]byte, error) {
	switch v := value.(type) {
	case Marshaler:
		return v.MarshalCQL(info)
	case unsetColumn:
		return nil, nil
	case int:
		return encBigInt(int64(v)), nil
	case uint:
		if uint64(v) > math.MaxInt64 {
			return nil, marshalErrorf("marshal bigint: value %d out of range", v)
		}
		return encBigInt(int64(v)), nil
	case int64:
		return encBigInt(v), nil
	case uint64:
		return encBigInt(int64(v)), nil
	case int32:
		return encBigInt(int64(v)), nil
	case uint32:
		return encBigInt(int64(v)), nil
	case int16:
		return encBigInt(int64(v)), nil
	case uint16:
		return encBigInt(int64(v)), nil
	case int8:
		return encBigInt(int64(v)), nil
	case uint8:
		return encBigInt(int64(v)), nil
	case big.Int:
		return encBigInt2C(&v), nil
	case string:
		i, err := strconv.ParseInt(value.(string), 10, 64)
		if err != nil {
			return nil, marshalErrorf("can not marshal string to bigint: %s", err)
		}
		return encBigInt(i), nil
	}

	if value == nil {
		return nil, nil
	}

	rv := reflect.ValueOf(value)
	switch rv.Type().Kind() {
	case reflect.Int, reflect.Int64, reflect.Int32, reflect.Int16, reflect.Int8:
		v := rv.Int()
		return encBigInt(v), nil
	case reflect.Uint, reflect.Uint64, reflect.Uint32, reflect.Uint16, reflect.Uint8:
		v := rv.Uint()
		if v > math.MaxInt64 {
			return nil, marshalErrorf("marshal bigint: value %d out of range", v)
		}
		return encBigInt(int64(v)), nil
	}
	return nil, marshalErrorf("can not marshal %T into %s", value, info)
}

func encBigInt(x int64) []byte {
	return []byte{byte(x >> 56), byte(x >> 48), byte(x >> 40), byte(x >> 32),
		byte(x >> 24), byte(x >> 16), byte(x >> 8), byte(x)}
}

func bytesToInt64(data []byte) (ret int64) {
	for i := range data {
		ret |= int64(data[i]) << (8 * uint(len(data)-i-1))
	}
	return ret
}

func bytesToUint64(data []byte) (ret uint64) {
	for i := range data {
		ret |= uint64(data[i]) << (8 * uint(len(data)-i-1))
	}
	return ret
}

func unmarshalBigInt(info TypeInfo, data []byte, value interface{}) error {
	return unmarshalIntlike(info, decBigInt(data), data, value)
}

func unmarshalInt(info TypeInfo, data []byte, value interface{}) error {
	return unmarshalIntlike(info, int64(decInt(data)), data, value)
}

func unmarshalSmallInt(info TypeInfo, data []byte, value interface{}) error {
	return unmarshalIntlike(info, int64(decShort(data)), data, value)
}

func unmarshalTinyInt(info TypeInfo, data []byte, value interface{}) error {
	return unmarshalIntlike(info, int64(decTiny(data)), data, value)
}

func unmarshalVarint(info TypeInfo, data []byte, value interface{}) error {
	switch v := value.(type) {
	case *big.Int:
		return unmarshalIntlike(info, 0, data, value)
	case *uint64:
		if len(data) == 9 && data[0] == 0 {
			*v = bytesToUint64(data[1:])
			return nil
		}
	}

	if len(data) > 8 {
		return unmarshalErrorf("unmarshal int: varint value %v out of range for %T (use big.Int)", data, value)
	}

	int64Val := bytesToInt64(data)
	if len(data) > 0 && len(data) < 8 && data[0]&0x80 > 0 {
		int64Val -= (1 << uint(len(data)*8))
	}
	return unmarshalIntlike(info, int64Val, data, value)
}

func marshalVarint(info TypeInfo, value interface{}) ([]byte, error) {
	var (
		retBytes []byte
		err      error
	)

	switch v := value.(type) {
	case unsetColumn:
		return nil, nil
	case uint64:
		if v > uint64(math.MaxInt64) {
			retBytes = make([]byte, 9)
			binary.BigEndian.PutUint64(retBytes[1:], v)
		} else {
			retBytes = make([]byte, 8)
			binary.BigEndian.PutUint64(retBytes, v)
		}
	default:
		retBytes, err = marshalBigInt(info, value)
	}

	if err == nil {
		// trim down to most significant byte
		i := 0
		for ; i < len(retBytes)-1; i++ {
			b0 := retBytes[i]
			if b0 != 0 && b0 != 0xFF {
				break
			}

			b1 := retBytes[i+1]
			if b0 == 0 && b1 != 0 {
				if b1&0x80 == 0 {
					i++
				}
				break
			}

			if b0 == 0xFF && b1 != 0xFF {
				if b1&0x80 > 0 {
					i++
				}
				break
			}
		}
		retBytes = retBytes[i:]
	}

	return retBytes, err
}

func unmarshalIntlike(info TypeInfo, int64Val int64, data []byte, value interface{}) error {
	switch v := value.(type) {
	case *int:
		if ^uint(0) == math.MaxUint32 && (int64Val < math.MinInt32 || int64Val > math.MaxInt32) {
			return unmarshalErrorf("unmarshal int: value %d out of range for %T", int64Val, *v)
		}
		*v = int(int64Val)
		return nil
	case *uint:
		unitVal := uint64(int64Val)
		switch info.Type() {
		case TypeInt:
			*v = uint(unitVal) & 0xFFFFFFFF
		case TypeSmallInt:
			*v = uint(unitVal) & 0xFFFF
		case TypeTinyInt:
			*v = uint(unitVal) & 0xFF
		default:
			if ^uint(0) == math.MaxUint32 && (int64Val < 0 || int64Val > math.MaxUint32) {
				return unmarshalErrorf("unmarshal int: value %d out of range for %T", unitVal, *v)
			}
			*v = uint(unitVal)
		}
		return nil
	case *int64:
		*v = int64Val
		return nil
	case *uint64:
		switch info.Type() {
		case TypeInt:
			*v = uint64(int64Val) & 0xFFFFFFFF
		case TypeSmallInt:
			*v = uint64(int64Val) & 0xFFFF
		case TypeTinyInt:
			*v = uint64(int64Val) & 0xFF
		default:
			*v = uint64(int64Val)
		}
		return nil
	case *int32:
		if int64Val < math.MinInt32 || int64Val > math.MaxInt32 {
			return unmarshalErrorf("unmarshal int: value %d out of range for %T", int64Val, *v)
		}
		*v = int32(int64Val)
		return nil
	case *uint32:
		switch info.Type() {
		case TypeInt:
			*v = uint32(int64Val) & 0xFFFFFFFF
		case TypeSmallInt:
			*v = uint32(int64Val) & 0xFFFF
		case TypeTinyInt:
			*v = uint32(int64Val) & 0xFF
		default:
			if int64Val < 0 || int64Val > math.MaxUint32 {
				return unmarshalErrorf("unmarshal int: value %d out of range for %T", int64Val, *v)
			}
			*v = uint32(int64Val) & 0xFFFFFFFF
		}
		return nil
	case *int16:
		if int64Val < math.MinInt16 || int64Val > math.MaxInt16 {
			return unmarshalErrorf("unmarshal int: value %d out of range for %T", int64Val, *v)
		}
		*v = int16(int64Val)
		return nil
	case *uint16:
		switch info.Type() {
		case TypeSmallInt:
			*v = uint16(int64Val) & 0xFFFF
		case TypeTinyInt:
			*v = uint16(int64Val) & 0xFF
		default:
			if int64Val < 0 || int64Val > math.MaxUint16 {
				return unmarshalErrorf("unmarshal int: value %d out of range for %T", int64Val, *v)
			}
			*v = uint16(int64Val) & 0xFFFF
		}
		return nil
	case *int8:
		if int64Val < math.MinInt8 || int64Val > math.MaxInt8 {
			return unmarshalErrorf("unmarshal int: value %d out of range for %T", int64Val, *v)
		}
		*v = int8(int64Val)
		return nil
	case *uint8:
		if info.Type() != TypeTinyInt && (int64Val < 0 || int64Val > math.MaxUint8) {
			return unmarshalErrorf("unmarshal int: value %d out of range for %T", int64Val, *v)
		}
		*v = uint8(int64Val) & 0xFF
		return nil
	case *big.Int:
		decBigInt2C(data, v)
		return nil
	case *string:
		*v = strconv.FormatInt(int64Val, 10)
		return nil
	}

	rv := reflect.ValueOf(value)
	if rv.Kind() != reflect.Ptr {
		return unmarshalErrorf("can not unmarshal into non-pointer %T", value)
	}
	rv = rv.Elem()

	switch rv.Type().Kind() {
	case reflect.Int:
		if ^uint(0) == math.MaxUint32 && (int64Val < math.MinInt32 || int64Val > math.MaxInt32) {
			return unmarshalErrorf("unmarshal int: value %d out of range", int64Val)
		}
		rv.SetInt(int64Val)
		return nil
	case reflect.Int64:
		rv.SetInt(int64Val)
		return nil
	case reflect.Int32:
		if int64Val < math.MinInt32 || int64Val > math.MaxInt32 {
			return unmarshalErrorf("unmarshal int: value %d out of range", int64Val)
		}
		rv.SetInt(int64Val)
		return nil
	case reflect.Int16:
		if int64Val < math.MinInt16 || int64Val > math.MaxInt16 {
			return unmarshalErrorf("unmarshal int: value %d out of range", int64Val)
		}
		rv.SetInt(int64Val)
		return nil
	case reflect.Int8:
		if int64Val < math.MinInt8 || int64Val > math.MaxInt8 {
			return unmarshalErrorf("unmarshal int: value %d out of range", int64Val)
		}
		rv.SetInt(int64Val)
		return nil
	case reflect.Uint:
		unitVal := uint64(int64Val)
		switch info.Type() {
		case TypeInt:
			rv.SetUint(unitVal & 0xFFFFFFFF)
		case TypeSmallInt:
			rv.SetUint(unitVal & 0xFFFF)
		case TypeTinyInt:
			rv.SetUint(unitVal & 0xFF)
		default:
			if ^uint(0) == math.MaxUint32 && (int64Val < 0 || int64Val > math.MaxUint32) {
				return unmarshalErrorf("unmarshal int: value %d out of range for %s", unitVal, rv.Type())
			}
			rv.SetUint(unitVal)
		}
		return nil
	case reflect.Uint64:
		unitVal := uint64(int64Val)
		switch info.Type() {
		case TypeInt:
			rv.SetUint(unitVal & 0xFFFFFFFF)
		case TypeSmallInt:
			rv.SetUint(unitVal & 0xFFFF)
		case TypeTinyInt:
			rv.SetUint(unitVal & 0xFF)
		default:
			rv.SetUint(unitVal)
		}
		return nil
	case reflect.Uint32:
		unitVal := uint64(int64Val)
		switch info.Type() {
		case TypeInt:
			rv.SetUint(unitVal & 0xFFFFFFFF)
		case TypeSmallInt:
			rv.SetUint(unitVal & 0xFFFF)
		case TypeTinyInt:
			rv.SetUint(unitVal & 0xFF)
		default:
			if int64Val < 0 || int64Val > math.MaxUint32 {
				return unmarshalErrorf("unmarshal int: value %d out of range for %s", int64Val, rv.Type())
			}
			rv.SetUint(unitVal & 0xFFFFFFFF)
		}
		return nil
	case reflect.Uint16:
		unitVal := uint64(int64Val)
		switch info.Type() {
		case TypeSmallInt:
			rv.SetUint(unitVal & 0xFFFF)
		case TypeTinyInt:
			rv.SetUint(unitVal & 0xFF)
		default:
			if int64Val < 0 || int64Val > math.MaxUint16 {
				return unmarshalErrorf("unmarshal int: value %d out of range for %s", int64Val, rv.Type())
			}
			rv.SetUint(unitVal & 0xFFFF)
		}
		return nil
	case reflect.Uint8:
		if info.Type() != TypeTinyInt && (int64Val < 0 || int64Val > math.MaxUint8) {
			return unmarshalErrorf("unmarshal int: value %d out of range for %s", int64Val, rv.Type())
		}
		rv.SetUint(uint64(int64Val) & 0xff)
		return nil
	}
	return unmarshalErrorf("can not unmarshal %s into %T", info, value)
}

func decBigInt(data []byte) int64 {
	if len(data) != 8 {
		return 0
	}
	return int64(data[0])<<56 | int64(data[1])<<48 |
		int64(data[2])<<40 | int64(data[3])<<32 |
		int64(data[4])<<24 | int64(data[5])<<16 |
		int64(data[6])<<8 | int64(data[7])
}

func marshalBool(info TypeInfo, value interface{}) ([]byte, error) {
	switch v := value.(type) {
	case Marshaler:
		return v.MarshalCQL(info)
	case unsetColumn:
		return nil, nil
	case bool:
		return encBool(v), nil
	}

	if value == nil {
		return nil, nil
	}

	rv := reflect.ValueOf(value)
	switch rv.Type().Kind() {
	case reflect.Bool:
		return encBool(rv.Bool()), nil
	}
	return nil, marshalErrorf("can not marshal %T into %s", value, info)
}

func encBool(v bool) []byte {
	if v {
		return []byte{1}
	}
	return []byte{0}
}

func unmarshalBool(info TypeInfo, data []byte, value interface{}) error {
	switch v := value.(type) {
	case Unmarshaler:
		return v.UnmarshalCQL(info, data)
	case *bool:
		*v = decBool(data)
		return nil
	}
	rv := reflect.ValueOf(value)
	if rv.Kind() != reflect.Ptr {
		return unmarshalErrorf("can not unmarshal into non-pointer %T", value)
	}
	rv = rv.Elem()
	switch rv.Type().Kind() {
	case reflect.Bool:
		rv.SetBool(decBool(data))
		return nil
	}
	return unmarshalErrorf("can not unmarshal %s into %T", info, value)
}

func decBool(v []byte) bool {
	if len(v) == 0 {
		return false
	}
	return v[0] != 0
}

func marshalFloat(info TypeInfo, value interface{}) ([]byte, error) {
	switch v := value.(type) {
	case Marshaler:
		return v.MarshalCQL(info)
	case unsetColumn:
		return nil, nil
	case float32:
		return encInt(int32(math.Float32bits(v))), nil
	}

	if value == nil {
		return nil, nil
	}

	rv := reflect.ValueOf(value)
	switch rv.Type().Kind() {
	case reflect.Float32:
		return encInt(int32(math.Float32bits(float32(rv.Float())))), nil
	}
	return nil, marshalErrorf("can not marshal %T into %s", value, info)
}

func unmarshalFloat(info TypeInfo, data []byte, value interface{}) error {
	switch v := value.(type) {
	case Unmarshaler:
		return v.UnmarshalCQL(info, data)
	case *float32:
		*v = math.Float32frombits(uint32(decInt(data)))
		return nil
	}
	rv := reflect.ValueOf(value)
	if rv.Kind() != reflect.Ptr {
		return unmarshalErrorf("can not unmarshal into non-pointer %T", value)
	}
	rv = rv.Elem()
	switch rv.Type().Kind() {
	case reflect.Float32:
		rv.SetFloat(float64(math.Float32frombits(uint32(decInt(data)))))
		return nil
	}
	return unmarshalErrorf("can not unmarshal %s into %T", info, value)
}

func marshalDouble(info TypeInfo, value interface{}) ([]byte, error) {
	switch v := value.(type) {
	case Marshaler:
		return v.MarshalCQL(info)
	case unsetColumn:
		return nil, nil
	case float64:
		return encBigInt(int64(math.Float64bits(v))), nil
	}
	if value == nil {
		return nil, nil
	}
	rv := reflect.ValueOf(value)
	switch rv.Type().Kind() {
	case reflect.Float64:
		return encBigInt(int64(math.Float64bits(rv.Float()))), nil
	}
	return nil, marshalErrorf("can not marshal %T into %s", value, info)
}

func unmarshalDouble(info TypeInfo, data []byte, value interface{}) error {
	switch v := value.(type) {
	case Unmarshaler:
		return v.UnmarshalCQL(info, data)
	case *float64:
		*v = math.Float64frombits(uint64(decBigInt(data)))
		return nil
	}
	rv := reflect.ValueOf(value)
	if rv.Kind() != reflect.Ptr {
		return unmarshalErrorf("can not unmarshal into non-pointer %T", value)
	}
	rv = rv.Elem()
	switch rv.Type().Kind() {
	case reflect.Float64:
		rv.SetFloat(math.Float64frombits(uint64(decBigInt(data))))
		return nil
	}
	return unmarshalErrorf("can not unmarshal %s into %T", info, value)
}

func marshalDecimal(info TypeInfo, value interface{}) ([]byte, error) {
	if value == nil {
		return nil, nil
	}

	switch v := value.(type) {
	case Marshaler:
		return v.MarshalCQL(info)
	case unsetColumn:
		return nil, nil
	case inf.Dec:
		unscaled := encBigInt2C(v.UnscaledBig())
		if unscaled == nil {
			return nil, marshalErrorf("can not marshal %T into %s", value, info)
		}

		buf := make([]byte, 4+len(unscaled))
		copy(buf[0:4], encInt(int32(v.Scale())))
		copy(buf[4:], unscaled)
		return buf, nil
	}
	return nil, marshalErrorf("can not marshal %T into %s", value, info)
}

func unmarshalDecimal(info TypeInfo, data []byte, value interface{}) error {
	switch v := value.(type) {
	case Unmarshaler:
		return v.UnmarshalCQL(info, data)
	case *inf.Dec:
		scale := decInt(data[0:4])
		unscaled := decBigInt2C(data[4:], nil)
		*v = *inf.NewDecBig(unscaled, inf.Scale(scale))
		return nil
	}
	return unmarshalErrorf("can not unmarshal %s into %T", info, value)
}

// decBigInt2C sets the value of n to the big-endian two's complement
// value stored in the given data. If data[0]&80 != 0, the number
// is negative. If data is empty, the result will be 0.
func decBigInt2C(data []byte, n *big.Int) *big.Int {
	if n == nil {
		n = new(big.Int)
	}
	n.SetBytes(data)
	if len(data) > 0 && data[0]&0x80 > 0 {
		n.Sub(n, new(big.Int).Lsh(bigOne, uint(len(data))*8))
	}
	return n
}

// encBigInt2C returns the big-endian two's complement
// form of n.
func encBigInt2C(n *big.Int) []byte {
	switch n.Sign() {
	case 0:
		return []byte{0}
	case 1:
		b := n.Bytes()
		if b[0]&0x80 > 0 {
			b = append([]byte{0}, b...)
		}
		return b
	case -1:
		length := uint(n.BitLen()/8+1) * 8
		b := new(big.Int).Add(n, new(big.Int).Lsh(bigOne, length)).Bytes()
		// When the most significant bit is on a byte
		// boundary, we can get some extra significant
		// bits, so strip them off when that happens.
		if len(b) >= 2 && b[0] == 0xff && b[1]&0x80 != 0 {
			b = b[1:]
		}
		return b
	}
	return nil
}

func marshalTime(info TypeInfo, value interface{}) ([]byte, error) {
	switch v := value.(type) {
	case Marshaler:
		return v.MarshalCQL(info)
	case unsetColumn:
		return nil, nil
	case int64:
		return encBigInt(v), nil
	case time.Duration:
		return encBigInt(v.Nanoseconds()), nil
	}

	if value == nil {
		return nil, nil
	}

	rv := reflect.ValueOf(value)
	switch rv.Type().Kind() {
	case reflect.Int64:
		return encBigInt(rv.Int()), nil
	}
	return nil, marshalErrorf("can not marshal %T into %s", value, info)
}

func marshalTimestamp(info TypeInfo, value interface{}) ([]byte, error) {
	switch v := value.(type) {
	case Marshaler:
		return v.MarshalCQL(info)
	case unsetColumn:
		return nil, nil
	case int64:
		return encBigInt(v), nil
	case time.Time:
		if v.IsZero() {
			return []byte{}, nil
		}
		x := int64(v.UTC().Unix()*1e3) + int64(v.UTC().Nanosecond()/1e6)
		return encBigInt(x), nil
	}

	if value == nil {
		return nil, nil
	}

	rv := reflect.ValueOf(value)
	switch rv.Type().Kind() {
	case reflect.Int64:
		return encBigInt(rv.Int()), nil
	}
	return nil, marshalErrorf("can not marshal %T into %s", value, info)
}

func unmarshalTime(info TypeInfo, data []byte, value interface{}) error {
	switch v := value.(type) {
	case Unmarshaler:
		return v.UnmarshalCQL(info, data)
	case *int64:
		*v = decBigInt(data)
		return nil
	case *time.Duration:
		*v = time.Duration(decBigInt(data))
		return nil
	}

	rv := reflect.ValueOf(value)
	if rv.Kind() != reflect.Ptr {
		return unmarshalErrorf("can not unmarshal into non-pointer %T", value)
	}
	rv = rv.Elem()
	switch rv.Type().Kind() {
	case reflect.Int64:
		rv.SetInt(decBigInt(data))
		return nil
	}
	return unmarshalErrorf("can not unmarshal %s into %T", info, value)
}

func unmarshalTimestamp(info TypeInfo, data []byte, value interface{}) error {
	switch v := value.(type) {
	case Unmarshaler:
		return v.UnmarshalCQL(info, data)
	case *int64:
		*v = decBigInt(data)
		return nil
	case *time.Time:
		if len(data) == 0 {
			*v = time.Time{}
			return nil
		}
		x := decBigInt(data)
		sec := x / 1000
		nsec := (x - sec*1000) * 1000000
		*v = time.Unix(sec, nsec).In(time.UTC)
		return nil
	}

	rv := reflect.ValueOf(value)
	if rv.Kind() != reflect.Ptr {
		return unmarshalErrorf("can not unmarshal into non-pointer %T", value)
	}
	rv = rv.Elem()
	switch rv.Type().Kind() {
	case reflect.Int64:
		rv.SetInt(decBigInt(data))
		return nil
	}
	return unmarshalErrorf("can not unmarshal %s into %T", info, value)
}

func marshalDate(info TypeInfo, value interface{}) ([]byte, error) {
	var timestamp int64
	switch v := value.(type) {
	case Marshaler:
		return v.MarshalCQL(info)
	case unsetColumn:
		return nil, nil
	case int64:
		timestamp = v
		x := timestamp/86400000 + int64(1<<31)
		return encInt(int32(x)), nil
	case time.Time:
		if v.IsZero() {
			return []byte{}, nil
		}
		timestamp = int64(v.UTC().Unix()*1e3) + int64(v.UTC().Nanosecond()/1e6)
		x := timestamp/86400000 + int64(1<<31)
		return encInt(int32(x)), nil
	case *time.Time:
		if v.IsZero() {
			return []byte{}, nil
		}
		timestamp = int64(v.UTC().Unix()*1e3) + int64(v.UTC().Nanosecond()/1e6)
		x := timestamp/86400000 + int64(1<<31)
		return encInt(int32(x)), nil
	case string:
		if v == "" {
			return []byte{}, nil
		}
		t, err := time.Parse("2006-01-02", v)
		if err != nil {
			return nil, marshalErrorf("can not marshal %T into %s, date layout must be '2006-01-02'", value, info)
		}
		timestamp = int64(t.UTC().Unix()*1e3) + int64(t.UTC().Nanosecond()/1e6)
		x := timestamp/86400000 + int64(1<<31)
		return encInt(int32(x)), nil
	}

	if value == nil {
		return nil, nil
	}
	return nil, marshalErrorf("can not marshal %T into %s", value, info)
}

func unmarshalDate(info TypeInfo, data []byte, value interface{}) error {
	switch v := value.(type) {
	case Unmarshaler:
		return v.UnmarshalCQL(info, data)
	case *time.Time:
		if len(data) == 0 {
			*v = time.Time{}
			return nil
		}
		var origin uint32 = 1 << 31
		var current uint32 = binary.BigEndian.Uint32(data)
		timestamp := (int64(current) - int64(origin)) * 86400000
		*v = time.Unix(0, timestamp*int64(time.Millisecond)).In(time.UTC)
		return nil
	case *string:
		if len(data) == 0 {
			*v = ""
			return nil
		}
		var origin uint32 = 1 << 31
		var current uint32 = binary.BigEndian.Uint32(data)
		timestamp := (int64(current) - int64(origin)) * 86400000
		*v = time.Unix(0, timestamp*int64(time.Millisecond)).In(time.UTC).Format("2006-01-02")
		return nil
	}
	return unmarshalErrorf("can not unmarshal %s into %T", info, value)
}

func marshalDuration(info TypeInfo, value interface{}) ([]byte, error) {
	switch v := value.(type) {
	case Marshaler:
		return v.MarshalCQL(info)
	case unsetColumn:
		return nil, nil
	case int64:
		return encVints(0, 0, v), nil
	case time.Duration:
		return encVints(0, 0, v.Nanoseconds()), nil
	case string:
		d, err := time.ParseDuration(v)
		if err != nil {
			return nil, err
		}
		return encVints(0, 0, d.Nanoseconds()), nil
	case Duration:
		return encVints(v.Months, v.Days, v.Nanoseconds), nil
	}

	if value == nil {
		return nil, nil
	}

	rv := reflect.ValueOf(value)
	switch rv.Type().Kind() {
	case reflect.Int64:
		return encBigInt(rv.Int()), nil
	}
	return nil, marshalErrorf("can not marshal %T into %s", value, info)
}

func unmarshalDuration(info TypeInfo, data []byte, value interface{}) error {
	switch v := value.(type) {
	case Unmarshaler:
		return v.UnmarshalCQL(info, data)
	case *Duration:
		if len(data) == 0 {
			*v = Duration{
				Months:      0,
				Days:        0,
				Nanoseconds: 0,
			}
			return nil
		}
		months, days, nanos := decVints(data)
		*v = Duration{
			Months:      months,
			Days:        days,
			Nanoseconds: nanos,
		}
		return nil
	}
	return unmarshalErrorf("can not unmarshal %s into %T", info, value)
}

func decVints(data []byte) (int32, int32, int64) {
	month, i := decVint(data)
	days, j := decVint(data[i:])
	nanos, _ := decVint(data[i+j:])
	return int32(month), int32(days), nanos
}

func decVint(data []byte) (int64, int) {
	firstByte := data[0]
	if firstByte&0x80 == 0 {
		return decIntZigZag(uint64(firstByte)), 1
	}
	numBytes := bits.LeadingZeros32(uint32(^firstByte)) - 24
	ret := uint64(firstByte & (0xff >> uint(numBytes)))
	for i := 0; i < numBytes; i++ {
		ret <<= 8
		ret |= uint64(data[i+1] & 0xff)
	}
	return decIntZigZag(ret), numBytes + 1
}

func decIntZigZag(n uint64) int64 {
	return int64((n >> 1) ^ -(n & 1))
}

func encIntZigZag(n int64) uint64 {
	return uint64((n >> 63) ^ (n << 1))
}

func encVints(months int32, seconds int32, nanos int64) []byte {
	buf := append(encVint(int64(months)), encVint(int64(seconds))...)
	return append(buf, encVint(nanos)...)
}

func encVint(v int64) []byte {
	vEnc := encIntZigZag(v)
	lead0 := bits.LeadingZeros64(vEnc)
	numBytes := (639 - lead0*9) >> 6

	// It can be 1 or 0 is v ==0
	if numBytes <= 1 {
		return []byte{byte(vEnc)}
	}
	extraBytes := numBytes - 1
	var buf = make([]byte, numBytes)
	for i := extraBytes; i >= 0; i-- {
		buf[i] = byte(vEnc)
		vEnc >>= 8
	}
	buf[0] |= byte(^(0xff >> uint(extraBytes)))
	return buf
}

func writeCollectionSize(info CollectionType, n int, buf *bytes.Buffer) error {
	if info.proto > protoVersion2 {
		if n > math.MaxInt32 {
			return marshalErrorf("marshal: collection too large")
		}

		buf.WriteByte(byte(n >> 24))
		buf.WriteByte(byte(n >> 16))
		buf.WriteByte(byte(n >> 8))
		buf.WriteByte(byte(n))
	} else {
		if n > math.MaxUint16 {
			return marshalErrorf("marshal: collection too large")
		}

		buf.WriteByte(byte(n >> 8))
		buf.WriteByte(byte(n))
	}

	return nil
}

func marshalList(info TypeInfo, value interface{}) ([]byte, error) {
	listInfo, ok := info.(CollectionType)
	if !ok {
		return nil, marshalErrorf("marshal: can not marshal non collection type into list")
	}

	if value == nil {
		return nil, nil
	} else if _, ok := value.(unsetColumn); ok {
		return nil, nil
	}

	rv := reflect.ValueOf(value)
	t := rv.Type()
	k := t.Kind()
	if k == reflect.Slice && rv.IsNil() {
		return nil, nil
	}

	switch k {
	case reflect.Slice, reflect.Array:
		buf := &bytes.Buffer{}
		n := rv.Len()

		if err := writeCollectionSize(listInfo, n, buf); err != nil {
			return nil, err
		}

		for i := 0; i < n; i++ {
			item, err := Marshal(listInfo.Elem, rv.Index(i).Interface())
			if err != nil {
				return nil, err
			}
			itemLen := len(item)
			// Set the value to null for supported protocols
			if item == nil && listInfo.proto > protoVersion2 {
				itemLen = -1
			}
			if err := writeCollectionSize(listInfo, itemLen, buf); err != nil {
				return nil, err
			}
			buf.Write(item)
		}
		return buf.Bytes(), nil
	case reflect.Map:
		elem := t.Elem()
		if elem.Kind() == reflect.Struct && elem.NumField() == 0 {
			rkeys := rv.MapKeys()
			keys := make([]interface{}, len(rkeys))
			for i := 0; i < len(keys); i++ {
				keys[i] = rkeys[i].Interface()
			}
			return marshalList(listInfo, keys)
		}
	}
	return nil, marshalErrorf("can not marshal %T into %s", value, info)
}

func readCollectionSize(info CollectionType, data []byte) (size, read int, err error) {
	if info.proto > protoVersion2 {
		if len(data) < 4 {
			return 0, 0, unmarshalErrorf("unmarshal list: unexpected eof")
		}
		size = int(int32(data[0])<<24 | int32(data[1])<<16 | int32(data[2])<<8 | int32(data[3]))
		read = 4
	} else {
		if len(data) < 2 {
			return 0, 0, unmarshalErrorf("unmarshal list: unexpected eof")
		}
		size = int(data[0])<<8 | int(data[1])
		read = 2
	}
	return
}

func unmarshalList(info TypeInfo, data []byte, value interface{}) error {
	listInfo, ok := info.(CollectionType)
	if !ok {
		return unmarshalErrorf("unmarshal: can not unmarshal none collection type into list")
	}

	rv := reflect.ValueOf(value)
	if rv.Kind() != reflect.Ptr {
		return unmarshalErrorf("can not unmarshal into non-pointer %T", value)
	}
	rv = rv.Elem()
	t := rv.Type()
	k := t.Kind()

	switch k {
	case reflect.Slice, reflect.Array:
		if data == nil {
			if k == reflect.Array {
				return unmarshalErrorf("unmarshal list: can not store nil in array value")
			}
			if rv.IsNil() {
				return nil
			}
			rv.Set(reflect.Zero(t))
			return nil
		}
		n, p, err := readCollectionSize(listInfo, data)
		if err != nil {
			return err
		}
		data = data[p:]
		if k == reflect.Array {
			if rv.Len() != n {
				return unmarshalErrorf("unmarshal list: array with wrong size")
			}
		} else {
			rv.Set(reflect.MakeSlice(t, n, n))
		}
		for i := 0; i < n; i++ {
			m, p, err := readCollectionSize(listInfo, data)
			if err != nil {
				return err
			}
			data = data[p:]
			if len(data) < m {
				return unmarshalErrorf("unmarshal list: unexpected eof")
			}

			// In case m < 0, the value is null, and unmarshalData should be nil.
			var unmarshalData []byte
			if m >= 0 {
				unmarshalData = data[:m]
				data = data[m:]
			}
			if err := Unmarshal(listInfo.Elem, unmarshalData, rv.Index(i).Addr().Interface()); err != nil {
				return err
			}
		}
		return nil
	}
	return unmarshalErrorf("can not unmarshal %s into %T", info, value)
}

func marshalMap(info TypeInfo, value interface{}) ([]byte, error) {
	mapInfo, ok := info.(CollectionType)
	if !ok {
		return nil, marshalErrorf("marshal: can not marshal none collection type into map")
	}

	if value == nil {
		return nil, nil
	} else if _, ok := value.(unsetColumn); ok {
		return nil, nil
	}

	rv := reflect.ValueOf(value)

	t := rv.Type()
	if t.Kind() != reflect.Map {
		return nil, marshalErrorf("can not marshal %T into %s", value, info)
	}

	if rv.IsNil() {
		return nil, nil
	}

	buf := &bytes.Buffer{}
	n := rv.Len()

	if err := writeCollectionSize(mapInfo, n, buf); err != nil {
		return nil, err
	}

	keys := rv.MapKeys()
	for _, key := range keys {
		item, err := Marshal(mapInfo.Key, key.Interface())
		if err != nil {
			return nil, err
		}
		itemLen := len(item)
		// Set the key to null for supported protocols
		if item == nil && mapInfo.proto > protoVersion2 {
			itemLen = -1
		}
		if err := writeCollectionSize(mapInfo, itemLen, buf); err != nil {
			return nil, err
		}
		buf.Write(item)

		item, err = Marshal(mapInfo.Elem, rv.MapIndex(key).Interface())
		if err != nil {
			return nil, err
		}
		itemLen = len(item)
		// Set the value to null for supported protocols
		if item == nil && mapInfo.proto > protoVersion2 {
			itemLen = -1
		}
		if err := writeCollectionSize(mapInfo, itemLen, buf); err != nil {
			return nil, err
		}
		buf.Write(item)
	}
	return buf.Bytes(), nil
}

func unmarshalMap(info TypeInfo, data []byte, value interface{}) error {
	mapInfo, ok := info.(CollectionType)
	if !ok {
		return unmarshalErrorf("unmarshal: can not unmarshal none collection type into map")
	}

	rv := reflect.ValueOf(value)
	if rv.Kind() != reflect.Ptr {
		return unmarshalErrorf("can not unmarshal into non-pointer %T", value)
	}
	rv = rv.Elem()
	t := rv.Type()
	if t.Kind() != reflect.Map {
		return unmarshalErrorf("can not unmarshal %s into %T", info, value)
	}
	if data == nil {
		rv.Set(reflect.Zero(t))
		return nil
	}
	n, p, err := readCollectionSize(mapInfo, data)
	if err != nil {
		return err
	}
	if n < 0 {
		return unmarshalErrorf("negative map size %d", n)
	}
	rv.Set(reflect.MakeMapWithSize(t, n))
	data = data[p:]
	for i := 0; i < n; i++ {
		m, p, err := readCollectionSize(mapInfo, data)
		if err != nil {
			return err
		}
		data = data[p:]
		if len(data) < m {
			return unmarshalErrorf("unmarshal map: unexpected eof")
		}
		key := reflect.New(t.Key())

		// In case m < 0, the key is null, and unmarshalData should be nil.
		var unmarshalData []byte
		if m >= 0 {
			unmarshalData = data[:m]
			data = data[m:]
		}
		if err := Unmarshal(mapInfo.Key, unmarshalData, key.Interface()); err != nil {
			return err
		}

		m, p, err = readCollectionSize(mapInfo, data)
		if err != nil {
			return err
		}
		data = data[p:]
		if len(data) < m {
			return unmarshalErrorf("unmarshal map: unexpected eof")
		}
		val := reflect.New(t.Elem())

		// In case m < 0, the value is null, and unmarshalData should be nil.
		unmarshalData = nil
		if m >= 0 {
			unmarshalData = data[:m]
			data = data[m:]
		}
		if err := Unmarshal(mapInfo.Elem, unmarshalData, val.Interface()); err != nil {
			return err
		}

		rv.SetMapIndex(key.Elem(), val.Elem())
	}
	return nil
}

func marshalUUID(info TypeInfo, value interface{}) ([]byte, error) {
	switch val := value.(type) {
	case unsetColumn:
		return nil, nil
	case UUID:
		return val.Bytes(), nil
	case [16]byte:
		return val[:], nil
	case []byte:
		if len(val) != 16 {
			return nil, marshalErrorf("can not marshal []byte %d bytes long into %s, must be exactly 16 bytes long", len(val), info)
		}
		return val, nil
	case string:
		b, err := ParseUUID(val)
		if err != nil {
			return nil, err
		}
		return b[:], nil
	}

	if value == nil {
		return nil, nil
	}

	return nil, marshalErrorf("can not marshal %T into %s", value, info)
}

func unmarshalUUID(info TypeInfo, data []byte, value interface{}) error {
	if len(data) == 0 {
		switch v := value.(type) {
		case *string:
			*v = ""
		case *[]byte:
			*v = nil
		case *UUID:
			*v = UUID{}
		default:
			return unmarshalErrorf("can not unmarshal X %s into %T", info, value)
		}

		return nil
	}

	if len(data) != 16 {
		return unmarshalErrorf("unable to parse UUID: UUIDs must be exactly 16 bytes long")
	}

	switch v := value.(type) {
	case *[16]byte:
		copy((*v)[:], data)
		return nil
	case *UUID:
		copy((*v)[:], data)
		return nil
	}

	u, err := UUIDFromBytes(data)
	if err != nil {
		return unmarshalErrorf("unable to parse UUID: %s", err)
	}

	switch v := value.(type) {
	case *string:
		*v = u.String()
		return nil
	case *[]byte:
		*v = u[:]
		return nil
	}
	return unmarshalErrorf("can not unmarshal X %s into %T", info, value)
}

func unmarshalTimeUUID(info TypeInfo, data []byte, value interface{}) error {
	switch v := value.(type) {
	case Unmarshaler:
		return v.UnmarshalCQL(info, data)
	case *time.Time:
		id, err := UUIDFromBytes(data)
		if err != nil {
			return err
		} else if id.Version() != 1 {
			return unmarshalErrorf("invalid timeuuid")
		}
		*v = id.Time()
		return nil
	default:
		return unmarshalUUID(info, data, value)
	}
}

func marshalInet(info TypeInfo, value interface{}) ([]byte, error) {
	// we return either the 4 or 16 byte representation of an
	// ip address here otherwise the db value will be prefixed
	// with the remaining byte values e.g. ::ffff:127.0.0.1 and not 127.0.0.1
	switch val := value.(type) {
	case unsetColumn:
		return nil, nil
	case net.IP:
		t := val.To4()
		if t == nil {
			return val.To16(), nil
		}
		return t, nil
	case string:
		b := net.ParseIP(val)
		if b != nil {
			t := b.To4()
			if t == nil {
				return b.To16(), nil
			}
			return t, nil
		}
		return nil, marshalErrorf("cannot marshal. invalid ip string %s", val)
	}

	if value == nil {
		return nil, nil
	}

	return nil, marshalErrorf("cannot marshal %T into %s", value, info)
}

func unmarshalInet(info TypeInfo, data []byte, value interface{}) error {
	switch v := value.(type) {
	case Unmarshaler:
		return v.UnmarshalCQL(info, data)
	case *net.IP:
		if x := len(data); !(x == 4 || x == 16) {
			return unmarshalErrorf("cannot unmarshal %s into %T: invalid sized IP: got %d bytes not 4 or 16", info, value, x)
		}
		buf := copyBytes(data)
		ip := net.IP(buf)
		if v4 := ip.To4(); v4 != nil {
			*v = v4
			return nil
		}
		*v = ip
		return nil
	case *string:
		if len(data) == 0 {
			*v = ""
			return nil
		}
		ip := net.IP(data)
		if v4 := ip.To4(); v4 != nil {
			*v = v4.String()
			return nil
		}
		*v = ip.String()
		return nil
	}
	return unmarshalErrorf("cannot unmarshal %s into %T", info, value)
}

func marshalTuple(info TypeInfo, value interface{}) ([]byte, error) {
	tuple := info.(TupleTypeInfo)
	switch v := value.(type) {
	case unsetColumn:
		return nil, unmarshalErrorf("Invalid request: UnsetValue is unsupported for tuples")
	case []interface{}:
		if len(v) != len(tuple.Elems) {
			return nil, unmarshalErrorf("cannont marshal tuple: wrong number of elements")
		}

		var buf []byte
		for i, elem := range v {
			if elem == nil {
				buf = appendInt(buf, int32(-1))
				continue
			}

			data, err := Marshal(tuple.Elems[i], elem)
			if err != nil {
				return nil, err
			}

			n := len(data)
			buf = appendInt(buf, int32(n))
			buf = append(buf, data...)
		}

		return buf, nil
	}

	rv := reflect.ValueOf(value)
	t := rv.Type()
	k := t.Kind()

	switch k {
	case reflect.Struct:
		if v := t.NumField(); v != len(tuple.Elems) {
			return nil, marshalErrorf("can not marshal tuple into struct %v, not enough fields have %d need %d", t, v, len(tuple.Elems))
		}

		var buf []byte
		for i, elem := range tuple.Elems {
			field := rv.Field(i)

			if field.Kind() == reflect.Ptr && field.IsNil() {
				buf = appendInt(buf, int32(-1))
				continue
			}

			data, err := Marshal(elem, field.Interface())
			if err != nil {
				return nil, err
			}

			n := len(data)
			buf = appendInt(buf, int32(n))
			buf = append(buf, data...)
		}

		return buf, nil
	case reflect.Slice, reflect.Array:
		size := rv.Len()
		if size != len(tuple.Elems) {
			return nil, marshalErrorf("can not marshal tuple into %v of length %d need %d elements", k, size, len(tuple.Elems))
		}

		var buf []byte
		for i, elem := range tuple.Elems {
			item := rv.Index(i)

			if item.Kind() == reflect.Ptr && item.IsNil() {
				buf = appendInt(buf, int32(-1))
				continue
			}

			data, err := Marshal(elem, item.Interface())
			if err != nil {
				return nil, err
			}

			n := len(data)
			buf = appendInt(buf, int32(n))
			buf = append(buf, data...)
		}

		return buf, nil
	}

	return nil, marshalErrorf("cannot marshal %T into %s", value, tuple)
}

func readBytes(p []byte) ([]byte, []byte) {
	// TODO: really should use a framer
	size := readInt(p)
	p = p[4:]
	if size < 0 {
		return nil, p
	}
	return p[:size], p[size:]
}

// currently only support unmarshal into a list of values, this makes it possible
// to support tuples without changing the query API. In the future this can be extend
// to allow unmarshalling into custom tuple types.
func unmarshalTuple(info TypeInfo, data []byte, value interface{}) error {
	if v, ok := value.(Unmarshaler); ok {
		return v.UnmarshalCQL(info, data)
	}

	tuple := info.(TupleTypeInfo)
	switch v := value.(type) {
	case []interface{}:
		for i, elem := range tuple.Elems {
			// each element inside data is a [bytes]
			var p []byte
			if len(data) >= 4 {
				p, data = readBytes(data)
			}
			err := Unmarshal(elem, p, v[i])
			if err != nil {
				return err
			}
		}

		return nil
	}

	rv := reflect.ValueOf(value)
	if rv.Kind() != reflect.Ptr {
		return unmarshalErrorf("can not unmarshal into non-pointer %T", value)
	}

	rv = rv.Elem()
	t := rv.Type()
	k := t.Kind()

	switch k {
	case reflect.Struct:
		if v := t.NumField(); v != len(tuple.Elems) {
			return unmarshalErrorf("can not unmarshal tuple into struct %v, not enough fields have %d need %d", t, v, len(tuple.Elems))
		}

		for i, elem := range tuple.Elems {
			var p []byte
			if len(data) >= 4 {
				p, data = readBytes(data)
			}

			v, err := elem.NewWithError()
			if err != nil {
				return err
			}
			if err := Unmarshal(elem, p, v); err != nil {
				return err
			}

			switch rv.Field(i).Kind() {
			case reflect.Ptr:
				if p != nil {
					rv.Field(i).Set(reflect.ValueOf(v))
				} else {
					rv.Field(i).Set(reflect.Zero(reflect.TypeOf(v)))
				}
			default:
				rv.Field(i).Set(reflect.ValueOf(v).Elem())
			}
		}

		return nil
	case reflect.Slice, reflect.Array:
		if k == reflect.Array {
			size := rv.Len()
			if size != len(tuple.Elems) {
				return unmarshalErrorf("can not unmarshal tuple into array of length %d need %d elements", size, len(tuple.Elems))
			}
		} else {
			rv.Set(reflect.MakeSlice(t, len(tuple.Elems), len(tuple.Elems)))
		}

		for i, elem := range tuple.Elems {
			var p []byte
			if len(data) >= 4 {
				p, data = readBytes(data)
			}

			v, err := elem.NewWithError()
			if err != nil {
				return err
			}
			if err := Unmarshal(elem, p, v); err != nil {
				return err
			}

			switch rv.Index(i).Kind() {
			case reflect.Ptr:
				if p != nil {
					rv.Index(i).Set(reflect.ValueOf(v))
				} else {
					rv.Index(i).Set(reflect.Zero(reflect.TypeOf(v)))
				}
			default:
				rv.Index(i).Set(reflect.ValueOf(v).Elem())
			}
		}

		return nil
	}

	return unmarshalErrorf("cannot unmarshal %s into %T", info, value)
}

// UDTMarshaler is an interface which should be implemented by users wishing to
// handle encoding UDT types to sent to Cassandra. Note: due to current implentations
// methods defined for this interface must be value receivers not pointer receivers.
type UDTMarshaler interface {
	// MarshalUDT will be called for each field in the the UDT returned by Cassandra,
	// the implementor should marshal the type to return by for example calling
	// Marshal.
	MarshalUDT(name string, info TypeInfo) ([]byte, error)
}

// UDTUnmarshaler should be implemented by users wanting to implement custom
// UDT unmarshaling.
type UDTUnmarshaler interface {
	// UnmarshalUDT will be called for each field in the UDT return by Cassandra,
	// the implementor should unmarshal the data into the value of their chosing,
	// for example by calling Unmarshal.
	UnmarshalUDT(name string, info TypeInfo, data []byte) error
}

func marshalUDT(info TypeInfo, value interface{}) ([]byte, error) {
	udt := info.(UDTTypeInfo)

	switch v := value.(type) {
	case Marshaler:
		return v.MarshalCQL(info)
	case unsetColumn:
		return nil, unmarshalErrorf("invalid request: UnsetValue is unsupported for user defined types")
	case UDTMarshaler:
		var buf []byte
		for _, e := range udt.Elements {
			data, err := v.MarshalUDT(e.Name, e.Type)
			if err != nil {
				return nil, err
			}

			buf = appendBytes(buf, data)
		}

		return buf, nil
	case map[string]interface{}:
		var buf []byte
		for _, e := range udt.Elements {
			val, ok := v[e.Name]
<<<<<<< HEAD
			if !ok {
				return nil, marshalErrorf("marshal missing map key %q", e.Name)
			}
=======
>>>>>>> b25227ef

			var data []byte

			if ok {
				var err error
				data, err = Marshal(e.Type, val)
				if err != nil {
					return nil, err
				}
			}

			buf = appendBytes(buf, data)
		}

		return buf, nil
	}

	k := reflect.ValueOf(value)
	if k.Kind() == reflect.Ptr {
		if k.IsNil() {
			return nil, marshalErrorf("cannot marshal %T into %s", value, info)
		}
		k = k.Elem()
	}

	if k.Kind() != reflect.Struct || !k.IsValid() {
		return nil, marshalErrorf("cannot marshal %T into %s", value, info)
	}

	fields := make(map[string]reflect.Value)
	t := reflect.TypeOf(value)
	for i := 0; i < t.NumField(); i++ {
		sf := t.Field(i)

		if tag := sf.Tag.Get("cql"); tag != "" {
			fields[tag] = k.Field(i)
		}
	}

	var buf []byte
	for _, e := range udt.Elements {
		f, ok := fields[e.Name]
		if !ok {
			f = k.FieldByName(e.Name)
		}

		var data []byte
		if f.IsValid() && f.CanInterface() {
			var err error
			data, err = Marshal(e.Type, f.Interface())
			if err != nil {
				return nil, err
			}
		}

		buf = appendBytes(buf, data)
	}

	return buf, nil
}

func unmarshalUDT(info TypeInfo, data []byte, value interface{}) error {
	switch v := value.(type) {
	case Unmarshaler:
		return v.UnmarshalCQL(info, data)
	case UDTUnmarshaler:
		udt := info.(UDTTypeInfo)

		for _, e := range udt.Elements {
			if len(data) == 0 {
				return nil
			}

			var p []byte
			p, data = readBytes(data)

			if err := v.UnmarshalUDT(e.Name, e.Type, p); err != nil {
				return err
			}
		}

		return nil
	case *map[string]interface{}:
		udt := info.(UDTTypeInfo)

		rv := reflect.ValueOf(value)
		if rv.Kind() != reflect.Ptr {
			return unmarshalErrorf("can not unmarshal into non-pointer %T", value)
		}

		rv = rv.Elem()
		t := rv.Type()
		if t.Kind() != reflect.Map {
			return unmarshalErrorf("can not unmarshal %s into %T", info, value)
		} else if data == nil {
			rv.Set(reflect.Zero(t))
			return nil
		}

		rv.Set(reflect.MakeMap(t))
		m := *v

		for _, e := range udt.Elements {
			if len(data) == 0 {
				return nil
			}

			valType, err := goType(e.Type)
			if err != nil {
				return unmarshalErrorf("can not unmarshal %s: %v", info, err)
			}

			val := reflect.New(valType)

			var p []byte
			p, data = readBytes(data)

			if err := Unmarshal(e.Type, p, val.Interface()); err != nil {
				return err
			}

			m[e.Name] = val.Elem().Interface()
		}

		return nil
	}

	rv := reflect.ValueOf(value)
	if rv.Kind() != reflect.Ptr {
		return unmarshalErrorf("can not unmarshal into non-pointer %T", value)
	}
	k := rv.Elem()
	if k.Kind() != reflect.Struct || !k.IsValid() {
		return unmarshalErrorf("cannot unmarshal %s into %T", info, value)
	}

	if len(data) == 0 {
		if k.CanSet() {
			k.Set(reflect.Zero(k.Type()))
		}

		return nil
	}

	t := k.Type()
	fields := make(map[string]reflect.Value, t.NumField())
	for i := 0; i < t.NumField(); i++ {
		sf := t.Field(i)

		if tag := sf.Tag.Get("cql"); tag != "" {
			fields[tag] = k.Field(i)
		}
	}

	udt := info.(UDTTypeInfo)
	for _, e := range udt.Elements {
		if len(data) < 4 {
			// UDT def does not match the column value
			return nil
		}

		var p []byte
		p, data = readBytes(data)

		f, ok := fields[e.Name]
		if !ok {
			f = k.FieldByName(e.Name)
			if f == emptyValue {
				// skip fields which exist in the UDT but not in
				// the struct passed in
				continue
			}
		}

		if !f.IsValid() || !f.CanAddr() {
			return unmarshalErrorf("cannot unmarshal %s into %T: field %v is not valid", info, value, e.Name)
		}

		fk := f.Addr().Interface()
		if err := Unmarshal(e.Type, p, fk); err != nil {
			return err
		}
	}

	return nil
}

// TypeInfo describes a Cassandra specific data type.
type TypeInfo interface {
	Type() Type
	Version() byte
	Custom() string

	// New creates a pointer to an empty version of whatever type
	// is referenced by the TypeInfo receiver.
	//
	// If there is no corresponding Go type for the CQL type, New panics.
	//
	// Deprecated: Use NewWithError instead.
	New() interface{}

	// NewWithError creates a pointer to an empty version of whatever type
	// is referenced by the TypeInfo receiver.
	//
	// If there is no corresponding Go type for the CQL type, NewWithError returns an error.
	NewWithError() (interface{}, error)
}

type NativeType struct {
	proto  byte
	typ    Type
	custom string // only used for TypeCustom
}

func NewNativeType(proto byte, typ Type, custom string) NativeType {
	return NativeType{proto, typ, custom}
}

func (t NativeType) NewWithError() (interface{}, error) {
	typ, err := goType(t)
	if err != nil {
		return nil, err
	}
	return reflect.New(typ).Interface(), nil
}

func (t NativeType) New() interface{} {
	val, err := t.NewWithError()
	if err != nil {
		panic(err.Error())
	}
	return val
}

func (s NativeType) Type() Type {
	return s.typ
}

func (s NativeType) Version() byte {
	return s.proto
}

func (s NativeType) Custom() string {
	return s.custom
}

func (s NativeType) String() string {
	switch s.typ {
	case TypeCustom:
		return fmt.Sprintf("%s(%s)", s.typ, s.custom)
	default:
		return s.typ.String()
	}
}

type CollectionType struct {
	NativeType
	Key  TypeInfo // only used for TypeMap
	Elem TypeInfo // only used for TypeMap, TypeList and TypeSet
}

func (t CollectionType) NewWithError() (interface{}, error) {
	typ, err := goType(t)
	if err != nil {
		return nil, err
	}
	return reflect.New(typ).Interface(), nil
}

func (t CollectionType) New() interface{} {
	val, err := t.NewWithError()
	if err != nil {
		panic(err.Error())
	}
	return val
}

func (c CollectionType) String() string {
	switch c.typ {
	case TypeMap:
		return fmt.Sprintf("%s(%s, %s)", c.typ, c.Key, c.Elem)
	case TypeList, TypeSet:
		return fmt.Sprintf("%s(%s)", c.typ, c.Elem)
	case TypeCustom:
		return fmt.Sprintf("%s(%s)", c.typ, c.custom)
	default:
		return c.typ.String()
	}
}

type TupleTypeInfo struct {
	NativeType
	Elems []TypeInfo
}

func (t TupleTypeInfo) String() string {
	var buf bytes.Buffer
	buf.WriteString(fmt.Sprintf("%s(", t.typ))
	for _, elem := range t.Elems {
		buf.WriteString(fmt.Sprintf("%s, ", elem))
	}
	buf.Truncate(buf.Len() - 2)
	buf.WriteByte(')')
	return buf.String()
}

func (t TupleTypeInfo) NewWithError() (interface{}, error) {
	typ, err := goType(t)
	if err != nil {
		return nil, err
	}
	return reflect.New(typ).Interface(), nil
}

func (t TupleTypeInfo) New() interface{} {
	val, err := t.NewWithError()
	if err != nil {
		panic(err.Error())
	}
	return val
}

type UDTField struct {
	Name string
	Type TypeInfo
}

type UDTTypeInfo struct {
	NativeType
	KeySpace string
	Name     string
	Elements []UDTField
}

func (u UDTTypeInfo) NewWithError() (interface{}, error) {
	typ, err := goType(u)
	if err != nil {
		return nil, err
	}
	return reflect.New(typ).Interface(), nil
}

func (u UDTTypeInfo) New() interface{} {
	val, err := u.NewWithError()
	if err != nil {
		panic(err.Error())
	}
	return val
}

func (u UDTTypeInfo) String() string {
	buf := &bytes.Buffer{}

	fmt.Fprintf(buf, "%s.%s{", u.KeySpace, u.Name)
	first := true
	for _, e := range u.Elements {
		if !first {
			fmt.Fprint(buf, ",")
		} else {
			first = false
		}

		fmt.Fprintf(buf, "%s=%v", e.Name, e.Type)
	}
	fmt.Fprint(buf, "}")

	return buf.String()
}

// String returns a human readable name for the Cassandra datatype
// described by t.
// Type is the identifier of a Cassandra internal datatype.
type Type int

const (
	TypeCustom    Type = 0x0000
	TypeAscii     Type = 0x0001
	TypeBigInt    Type = 0x0002
	TypeBlob      Type = 0x0003
	TypeBoolean   Type = 0x0004
	TypeCounter   Type = 0x0005
	TypeDecimal   Type = 0x0006
	TypeDouble    Type = 0x0007
	TypeFloat     Type = 0x0008
	TypeInt       Type = 0x0009
	TypeText      Type = 0x000A
	TypeTimestamp Type = 0x000B
	TypeUUID      Type = 0x000C
	TypeVarchar   Type = 0x000D
	TypeVarint    Type = 0x000E
	TypeTimeUUID  Type = 0x000F
	TypeInet      Type = 0x0010
	TypeDate      Type = 0x0011
	TypeTime      Type = 0x0012
	TypeSmallInt  Type = 0x0013
	TypeTinyInt   Type = 0x0014
	TypeDuration  Type = 0x0015
	TypeList      Type = 0x0020
	TypeMap       Type = 0x0021
	TypeSet       Type = 0x0022
	TypeUDT       Type = 0x0030
	TypeTuple     Type = 0x0031
)

// String returns the name of the identifier.
func (t Type) String() string {
	switch t {
	case TypeCustom:
		return "custom"
	case TypeAscii:
		return "ascii"
	case TypeBigInt:
		return "bigint"
	case TypeBlob:
		return "blob"
	case TypeBoolean:
		return "boolean"
	case TypeCounter:
		return "counter"
	case TypeDecimal:
		return "decimal"
	case TypeDouble:
		return "double"
	case TypeFloat:
		return "float"
	case TypeInt:
		return "int"
	case TypeText:
		return "text"
	case TypeTimestamp:
		return "timestamp"
	case TypeUUID:
		return "uuid"
	case TypeVarchar:
		return "varchar"
	case TypeTimeUUID:
		return "timeuuid"
	case TypeInet:
		return "inet"
	case TypeDate:
		return "date"
	case TypeDuration:
		return "duration"
	case TypeTime:
		return "time"
	case TypeSmallInt:
		return "smallint"
	case TypeTinyInt:
		return "tinyint"
	case TypeList:
		return "list"
	case TypeMap:
		return "map"
	case TypeSet:
		return "set"
	case TypeVarint:
		return "varint"
	case TypeTuple:
		return "tuple"
	default:
		return fmt.Sprintf("unknown_type_%d", t)
	}
}

type MarshalError string

func (m MarshalError) Error() string {
	return string(m)
}

func marshalErrorf(format string, args ...interface{}) MarshalError {
	return MarshalError(fmt.Sprintf(format, args...))
}

type UnmarshalError string

func (m UnmarshalError) Error() string {
	return string(m)
}

func unmarshalErrorf(format string, args ...interface{}) UnmarshalError {
	return UnmarshalError(fmt.Sprintf(format, args...))
}<|MERGE_RESOLUTION|>--- conflicted
+++ resolved
@@ -2218,13 +2218,6 @@
 		var buf []byte
 		for _, e := range udt.Elements {
 			val, ok := v[e.Name]
-<<<<<<< HEAD
-			if !ok {
-				return nil, marshalErrorf("marshal missing map key %q", e.Name)
-			}
-=======
->>>>>>> b25227ef
-
 			var data []byte
 
 			if ok {
