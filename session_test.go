<<<<<<< HEAD
// +build all cassandra scylla
=======
//go:build all || cassandra
// +build all cassandra
>>>>>>> b25227ef

package gocql

import (
	"context"
	"fmt"
	"net"
	"testing"
)

func TestSessionAPI(t *testing.T) {
	cfg := &ClusterConfig{}

	s := &Session{
		cfg:    *cfg,
		cons:   Quorum,
		policy: RoundRobinHostPolicy(),
		logger: cfg.logger(),
	}

	s.pool = cfg.PoolConfig.buildPool(s)
	s.executor = &queryExecutor{
		pool:   s.pool,
		policy: s.policy,
	}
	defer s.Close()

	s.SetConsistency(All)
	if s.cons != All {
		t.Fatalf("expected consistency 'All', got '%v'", s.cons)
	}

	s.SetPageSize(100)
	if s.pageSize != 100 {
		t.Fatalf("expected pageSize 100, got %v", s.pageSize)
	}

	s.SetPrefetch(0.75)
	if s.prefetch != 0.75 {
		t.Fatalf("expceted prefetch 0.75, got %v", s.prefetch)
	}

	trace := &traceWriter{}

	s.SetTrace(trace)
	if s.trace != trace {
		t.Fatalf("expected traceWriter '%v',got '%v'", trace, s.trace)
	}

	qry := s.Query("test", 1)
	if v, ok := qry.values[0].(int); !ok {
		t.Fatalf("expected qry.values[0] to be an int, got %v", qry.values[0])
	} else if v != 1 {
		t.Fatalf("expceted qry.values[0] to be 1, got %v", v)
	} else if qry.stmt != "test" {
		t.Fatalf("expected qry.stmt to be 'test', got '%v'", qry.stmt)
	}

	boundQry := s.Bind("test", func(q *QueryInfo) ([]interface{}, error) {
		return nil, nil
	})
	if boundQry.binding == nil {
		t.Fatal("expected qry.binding to be defined, got nil")
	} else if boundQry.stmt != "test" {
		t.Fatalf("expected qry.stmt to be 'test', got '%v'", boundQry.stmt)
	}

	itr := s.executeQuery(qry)
	if itr.err != ErrNoConnections {
		t.Fatalf("expected itr.err to be '%v', got '%v'", ErrNoConnections, itr.err)
	}

	testBatch := s.NewBatch(LoggedBatch)
	testBatch.Query("test")
	err := s.ExecuteBatch(testBatch)

	if err != ErrNoConnections {
		t.Fatalf("expected session.ExecuteBatch to return '%v', got '%v'", ErrNoConnections, err)
	}

	s.Close()
	if !s.Closed() {
		t.Fatal("expected s.Closed() to be true, got false")
	}
	//Should just return cleanly
	s.Close()

	err = s.ExecuteBatch(testBatch)
	if err != ErrSessionClosed {
		t.Fatalf("expected session.ExecuteBatch to return '%v', got '%v'", ErrSessionClosed, err)
	}
}

type funcQueryObserver func(context.Context, ObservedQuery)

func (f funcQueryObserver) ObserveQuery(ctx context.Context, o ObservedQuery) {
	f(ctx, o)
}

func TestQueryBasicAPI(t *testing.T) {
	qry := &Query{routingInfo: &queryRoutingInfo{}}

	// Initiate host
	ip := "127.0.0.1"

	qry.metrics = preFilledQueryMetrics(map[string]*hostMetrics{ip: {Attempts: 0, TotalLatency: 0}})
	if qry.Latency() != 0 {
		t.Fatalf("expected Query.Latency() to return 0, got %v", qry.Latency())
	}

	qry.metrics = preFilledQueryMetrics(map[string]*hostMetrics{ip: {Attempts: 2, TotalLatency: 4}})
	if qry.Attempts() != 2 {
		t.Fatalf("expected Query.Attempts() to return 2, got %v", qry.Attempts())
	}
	if qry.Latency() != 2 {
		t.Fatalf("expected Query.Latency() to return 2, got %v", qry.Latency())
	}

	qry.AddAttempts(2, &HostInfo{hostname: ip, connectAddress: net.ParseIP(ip), port: 9042})
	if qry.Attempts() != 4 {
		t.Fatalf("expected Query.Attempts() to return 4, got %v", qry.Attempts())
	}

	qry.Consistency(All)
	if qry.GetConsistency() != All {
		t.Fatalf("expected Query.GetConsistency to return 'All', got '%s'", qry.GetConsistency())
	}

	qry.Consistency(LocalSerial)
	if qry.GetConsistency() != LocalSerial {
		t.Fatalf("expected Query.GetConsistency to return 'LocalSerial', got '%s'", qry.GetConsistency())
	}

	qry.SerialConsistency(LocalSerial)
	if qry.GetConsistency() != LocalSerial {
		t.Fatalf("expected Query.GetConsistency to return 'LocalSerial', got '%s'", qry.GetConsistency())
	}

	trace := &traceWriter{}
	qry.Trace(trace)
	if qry.trace != trace {
		t.Fatalf("expected Query.Trace to be '%v', got '%v'", trace, qry.trace)
	}

	observer := funcQueryObserver(func(context.Context, ObservedQuery) {})
	qry.Observer(observer)
	if qry.observer == nil { // can't compare func to func, checking not nil instead
		t.Fatal("expected Query.QueryObserver to be set, got nil")
	}

	qry.PageSize(10)
	if qry.pageSize != 10 {
		t.Fatalf("expected Query.PageSize to be 10, got %v", qry.pageSize)
	}

	qry.Prefetch(0.75)
	if qry.prefetch != 0.75 {
		t.Fatalf("expected Query.Prefetch to be 0.75, got %v", qry.prefetch)
	}

	rt := &SimpleRetryPolicy{NumRetries: 3}
	if qry.RetryPolicy(rt); qry.rt != rt {
		t.Fatalf("expected Query.RetryPolicy to be '%v', got '%v'", rt, qry.rt)
	}

	qry.Bind(qry)
	if qry.values[0] != qry {
		t.Fatalf("expected Query.Values[0] to be '%v', got '%v'", qry, qry.values[0])
	}
}

func TestQueryShouldPrepare(t *testing.T) {
	toPrepare := []string{"select * ", "INSERT INTO", "update table", "delete from", "begin batch"}
	cantPrepare := []string{"create table", "USE table", "LIST keyspaces", "alter table", "drop table", "grant user", "revoke user"}
	q := &Query{routingInfo: &queryRoutingInfo{}}

	for i := 0; i < len(toPrepare); i++ {
		q.stmt = toPrepare[i]
		if !q.shouldPrepare() {
			t.Fatalf("expected Query.shouldPrepare to return true, got false for statement '%v'", toPrepare[i])
		}
	}

	for i := 0; i < len(cantPrepare); i++ {
		q.stmt = cantPrepare[i]
		if q.shouldPrepare() {
			t.Fatalf("expected Query.shouldPrepare to return false, got true for statement '%v'", cantPrepare[i])
		}
	}
}

func TestBatchBasicAPI(t *testing.T) {

	cfg := &ClusterConfig{RetryPolicy: &SimpleRetryPolicy{NumRetries: 2}}

	s := &Session{
		cfg:    *cfg,
		cons:   Quorum,
		logger: cfg.logger(),
	}
	defer s.Close()

	s.pool = cfg.PoolConfig.buildPool(s)

	// Test UnloggedBatch
	b := s.NewBatch(UnloggedBatch)
	if b.Type != UnloggedBatch {
		t.Fatalf("expceted batch.Type to be '%v', got '%v'", UnloggedBatch, b.Type)
	} else if b.rt != cfg.RetryPolicy {
		t.Fatalf("expceted batch.RetryPolicy to be '%v', got '%v'", cfg.RetryPolicy, b.rt)
	}

	// Test LoggedBatch
	b = s.NewBatch(LoggedBatch)
	if b.Type != LoggedBatch {
		t.Fatalf("expected batch.Type to be '%v', got '%v'", LoggedBatch, b.Type)
	}

	ip := "127.0.0.1"

	// Test attempts
	b.metrics = preFilledQueryMetrics(map[string]*hostMetrics{ip: {Attempts: 1}})
	if b.Attempts() != 1 {
		t.Fatalf("expected batch.Attempts() to return %v, got %v", 1, b.Attempts())
	}

	b.AddAttempts(2, &HostInfo{hostname: ip, connectAddress: net.ParseIP(ip), port: 9042})
	if b.Attempts() != 3 {
		t.Fatalf("expected batch.Attempts() to return %v, got %v", 3, b.Attempts())
	}

	// Test latency
	if b.Latency() != 0 {
		t.Fatalf("expected batch.Latency() to be 0, got %v", b.Latency())
	}

	b.metrics = preFilledQueryMetrics(map[string]*hostMetrics{ip: {Attempts: 1, TotalLatency: 4}})
	if b.Latency() != 4 {
		t.Fatalf("expected batch.Latency() to return %v, got %v", 4, b.Latency())
	}

	// Test Consistency
	b.Cons = One
	if b.GetConsistency() != One {
		t.Fatalf("expected batch.GetConsistency() to return 'One', got '%s'", b.GetConsistency())
	}

	trace := &traceWriter{}
	b.Trace(trace)
	if b.trace != trace {
		t.Fatalf("expected batch.Trace to be '%v', got '%v'", trace, b.trace)
	}

	// Test batch.Query()
	b.Query("test", 1)
	if b.Entries[0].Stmt != "test" {
		t.Fatalf("expected batch.Entries[0].Statement to be 'test', got '%v'", b.Entries[0].Stmt)
	} else if b.Entries[0].Args[0].(int) != 1 {
		t.Fatalf("expected batch.Entries[0].Args[0] to be 1, got %v", b.Entries[0].Args[0])
	}

	b.Bind("test2", func(q *QueryInfo) ([]interface{}, error) {
		return nil, nil
	})

	if b.Entries[1].Stmt != "test2" {
		t.Fatalf("expected batch.Entries[1].Statement to be 'test2', got '%v'", b.Entries[1].Stmt)
	} else if b.Entries[1].binding == nil {
		t.Fatal("expected batch.Entries[1].binding to be defined, got nil")
	}

	// Test RetryPolicy
	r := &SimpleRetryPolicy{NumRetries: 4}

	b.RetryPolicy(r)
	if b.rt != r {
		t.Fatalf("expected batch.RetryPolicy to be '%v', got '%v'", r, b.rt)
	}

	if b.Size() != 2 {
		t.Fatalf("expected batch.Size() to return 2, got %v", b.Size())
	}

}

func TestConsistencyNames(t *testing.T) {
	names := map[fmt.Stringer]string{
		Any:         "ANY",
		One:         "ONE",
		Two:         "TWO",
		Three:       "THREE",
		Quorum:      "QUORUM",
		All:         "ALL",
		LocalQuorum: "LOCAL_QUORUM",
		EachQuorum:  "EACH_QUORUM",
		Serial:      "SERIAL",
		LocalSerial: "LOCAL_SERIAL",
		LocalOne:    "LOCAL_ONE",
	}

	for k, v := range names {
		if k.String() != v {
			t.Fatalf("expected '%v', got '%v'", v, k.String())
		}
	}
}

func TestIsUseStatement(t *testing.T) {
	testCases := []struct {
		input string
		exp   bool
	}{
		{"USE foo", true},
		{"USe foo", true},
		{"UsE foo", true},
		{"Use foo", true},
		{"uSE foo", true},
		{"uSe foo", true},
		{"usE foo", true},
		{"use foo", true},
		{"SELECT ", false},
		{"UPDATE ", false},
		{"INSERT ", false},
		{"", false},
	}

	for _, tc := range testCases {
		v := isUseStatement(tc.input)
		if v != tc.exp {
			t.Fatalf("expected %v but got %v for statement %q", tc.exp, v, tc.input)
		}
	}
}<|MERGE_RESOLUTION|>--- conflicted
+++ resolved
@@ -1,9 +1,5 @@
-<<<<<<< HEAD
+//go:build all || cassandra || scylla
 // +build all cassandra scylla
-=======
-//go:build all || cassandra
-// +build all cassandra
->>>>>>> b25227ef
 
 package gocql
 
