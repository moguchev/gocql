// Copyright (c) 2012 The gocql Authors. All rights reserved.
// Use of this source code is governed by a BSD-style
// license that can be found in the LICENSE file.

package gocql

import (
	"bufio"
	"context"
	"crypto/tls"
	"errors"
	"fmt"
	"io"
	"io/ioutil"
	"net"
	"strconv"
	"strings"
	"sync"
	"sync/atomic"
	"time"

	"github.com/gocql/gocql/internal/lru"
	"github.com/gocql/gocql/internal/streams"
)

var (
	defaultApprovedAuthenticators = []string{
		"org.apache.cassandra.auth.PasswordAuthenticator",
		"com.instaclustr.cassandra.auth.SharedSecretAuthenticator",
		"com.datastax.bdp.cassandra.auth.DseAuthenticator",
		"io.aiven.cassandra.auth.AivenAuthenticator",
		"com.ericsson.bss.cassandra.ecaudit.auth.AuditPasswordAuthenticator",
		"com.amazon.helenus.auth.HelenusAuthenticator",
		"com.ericsson.bss.cassandra.ecaudit.auth.AuditAuthenticator",
		"com.scylladb.auth.SaslauthdAuthenticator",
		"com.scylladb.auth.TransitionalAuthenticator",
	}
)

// approve the authenticator with the list of allowed authenticators or default list if approvedAuthenticators is empty.
func approve(authenticator string, approvedAuthenticators []string) bool {
	if len(approvedAuthenticators) == 0 {
		approvedAuthenticators = defaultApprovedAuthenticators
	}
	for _, s := range approvedAuthenticators {
		if authenticator == s {
			return true
		}
	}
	return false
}

// JoinHostPort is a utility to return an address string that can be used
// by `gocql.Conn` to form a connection with a host.
func JoinHostPort(addr string, port int) string {
	addr = strings.TrimSpace(addr)
	if _, _, err := net.SplitHostPort(addr); err != nil {
		addr = net.JoinHostPort(addr, strconv.Itoa(port))
	}
	return addr
}

type Authenticator interface {
	Challenge(req []byte) (resp []byte, auth Authenticator, err error)
	Success(data []byte) error
}

type PasswordAuthenticator struct {
	Username              string
	Password              string
	AllowedAuthenticators []string
}

func (p PasswordAuthenticator) Challenge(req []byte) ([]byte, Authenticator, error) {
	if !approve(string(req), p.AllowedAuthenticators) {
		return nil, nil, fmt.Errorf("unexpected authenticator %q", req)
	}
	resp := make([]byte, 2+len(p.Username)+len(p.Password))
	resp[0] = 0
	copy(resp[1:], p.Username)
	resp[len(p.Username)+1] = 0
	copy(resp[2+len(p.Username):], p.Password)
	return resp, nil, nil
}

func (p PasswordAuthenticator) Success(data []byte) error {
	return nil
}

// SslOptions configures TLS use.
//
// Warning: Due to historical reasons, the SslOptions is insecure by default, so you need to set EnableHostVerification
// to true if no Config is set. Most users should set SslOptions.Config to a *tls.Config.
// SslOptions and Config.InsecureSkipVerify interact as follows:
//
//	Config.InsecureSkipVerify | EnableHostVerification | Result
//	Config is nil             | false                  | do not verify host
//	Config is nil             | true                   | verify host
//	false                     | false                  | verify host
//	true                      | false                  | do not verify host
//	false                     | true                   | verify host
//	true                      | true                   | verify host
type SslOptions struct {
	*tls.Config

	// CertPath and KeyPath are optional depending on server
	// config, but both fields must be omitted to avoid using a
	// client certificate
	CertPath string
	KeyPath  string
	CaPath   string //optional depending on server config
	// If you want to verify the hostname and server cert (like a wildcard for cass cluster) then you should turn this
	// on.
	// This option is basically the inverse of tls.Config.InsecureSkipVerify.
	// See InsecureSkipVerify in http://golang.org/pkg/crypto/tls/ for more info.
	//
	// See SslOptions documentation to see how EnableHostVerification interacts with the provided tls.Config.
	EnableHostVerification bool
}

type ConnConfig struct {
	ProtoVersion   int
	CQLVersion     string
	Timeout        time.Duration
	WriteTimeout   time.Duration
	ConnectTimeout time.Duration
	Dialer         Dialer
	HostDialer     HostDialer
	Compressor     Compressor
	Authenticator  Authenticator
	AuthProvider   func(h *HostInfo) (Authenticator, error)
	Keepalive      time.Duration
	Logger         StdLogger

	tlsConfig       *tls.Config
	disableCoalesce bool
}

func (c *ConnConfig) logger() StdLogger {
	if c.Logger == nil {
		return Logger
	}
	return c.Logger
}

type ConnErrorHandler interface {
	HandleError(conn *Conn, err error, closed bool)
}

type connErrorHandlerFn func(conn *Conn, err error, closed bool)

func (fn connErrorHandlerFn) HandleError(conn *Conn, err error, closed bool) {
	fn(conn, err, closed)
}

// If not zero, how many timeouts we will allow to occur before the connection is closed
// and restarted. This is to prevent a single query timeout from killing a connection
// which may be serving more queries just fine.
// Default is 0, should not be changed concurrently with queries.
//
// Deprecated.
var TimeoutLimit int64 = 0

// Conn is a single connection to a Cassandra node. It can be used to execute
// queries, but users are usually advised to use a more reliable, higher
// level API.
type Conn struct {
	conn net.Conn
	r    *bufio.Reader
	w    contextWriter

	timeout        time.Duration
	writeTimeout   time.Duration
	cfg            *ConnConfig
	frameObserver  FrameHeaderObserver
	streamObserver StreamObserver

	headerBuf [maxFrameHeaderSize]byte

	streams *streams.IDGenerator
	mu      sync.Mutex
	// calls stores a map from stream ID to callReq.
	// This map is protected by mu.
	// calls should not be used when closed is true, calls is set to nil when closed=true.
	calls map[int]*callReq

	errorHandler ConnErrorHandler
	compressor   Compressor
	auth         Authenticator
	addr         string

	version         uint8
	currentKeyspace string
	host            *HostInfo
	supported       map[string][]string
	scyllaSupported scyllaSupported
	cqlProtoExts    []cqlProtocolExtension
	isSchemaV2      bool

	session *Session

	// true if connection close process for the connection started.
	// closed is protected by mu.
	closed bool
	ctx    context.Context
	cancel context.CancelFunc

	timeouts int64

	logger StdLogger
}

// connect establishes a connection to a Cassandra node using session's connection config.
func (s *Session) connect(ctx context.Context, host *HostInfo, errorHandler ConnErrorHandler) (*Conn, error) {
	return s.dial(ctx, host, s.connCfg, errorHandler)
}

// connectShard establishes a connection to a shard.
// If nrShards is zero, shard-aware dialing is disabled.
func (s *Session) connectShard(ctx context.Context, host *HostInfo, errorHandler ConnErrorHandler,
	shardID, nrShards int) (*Conn, error) {
	return s.dialShard(ctx, host, s.connCfg, errorHandler, shardID, nrShards)
}

// dial establishes a connection to a Cassandra node and notifies the session's connectObserver.
func (s *Session) dial(ctx context.Context, host *HostInfo, connConfig *ConnConfig, errorHandler ConnErrorHandler) (*Conn, error) {
	return s.dialShard(ctx, host, connConfig, errorHandler, 0, 0)
}

// dialShard establishes a connection to a host/shard and notifies the session's connectObserver.
// If nrShards is zero, shard-aware dialing is disabled.
func (s *Session) dialShard(ctx context.Context, host *HostInfo, connConfig *ConnConfig, errorHandler ConnErrorHandler,
	shardID, nrShards int) (*Conn, error) {
	var obs ObservedConnect
	if s.connectObserver != nil {
		obs.Host = host
		obs.Start = time.Now()
	}

	conn, err := s.dialWithoutObserver(ctx, host, connConfig, errorHandler, shardID, nrShards)

	if s.connectObserver != nil {
		obs.End = time.Now()
		obs.Err = err
		s.connectObserver.ObserveConnect(obs)
	}

	return conn, err
}

// dialWithoutObserver establishes connection to a Cassandra node.
//
// dialWithoutObserver does not notify the connection observer, so you most probably want to call dial() instead.
//
// If nrShards is zero, shard-aware dialing is disabled.
func (s *Session) dialWithoutObserver(ctx context.Context, host *HostInfo, cfg *ConnConfig, errorHandler ConnErrorHandler,
	shardID, nrShards int) (*Conn, error) {

	shardDialer, ok := cfg.HostDialer.(ShardDialer)
	var (
		dialedHost *DialedHost
		err        error
	)
	if ok && nrShards > 0 {
		dialedHost, err = shardDialer.DialShard(ctx, host, shardID, nrShards)
	} else {
		dialedHost, err = cfg.HostDialer.DialHost(ctx, host)
	}

	if err != nil {
		return nil, err
	}

	writeTimeout := cfg.Timeout
	if cfg.WriteTimeout > 0 {
		writeTimeout = cfg.WriteTimeout
	}

	ctx, cancel := context.WithCancel(ctx)
	c := &Conn{
		conn:          dialedHost.Conn,
		r:             bufio.NewReader(dialedHost.Conn),
		cfg:           cfg,
		calls:         make(map[int]*callReq),
		version:       uint8(cfg.ProtoVersion),
		addr:          dialedHost.Conn.RemoteAddr().String(),
		errorHandler:  errorHandler,
		compressor:    cfg.Compressor,
		session:       s,
		streams:       s.streamIDGenerator(cfg.ProtoVersion),
		host:          host,
		isSchemaV2:    true, // Try using "system.peers_v2" until proven otherwise
		frameObserver: s.frameObserver,
		w: &deadlineContextWriter{
			w:         dialedHost.Conn,
			timeout:   writeTimeout,
			semaphore: make(chan struct{}, 1),
			quit:      make(chan struct{}),
		},
		ctx:            ctx,
		cancel:         cancel,
		logger:         cfg.logger(),
		streamObserver: s.streamObserver,
		writeTimeout:   writeTimeout,
	}

	if err := c.init(ctx, dialedHost); err != nil {
		cancel()
		c.Close()
		return nil, err
	}

	return c, nil
}

func (s *Session) streamIDGenerator(protocol int) *streams.IDGenerator {
	if s.cfg.MaxRequestsPerConn > 0 {
		return streams.NewLimited(s.cfg.MaxRequestsPerConn)
	}
	return streams.New(protocol)
}

func (c *Conn) init(ctx context.Context, dialedHost *DialedHost) error {
	if c.session.cfg.AuthProvider != nil {
		var err error
		c.auth, err = c.cfg.AuthProvider(c.host)
		if err != nil {
			return err
		}
	} else {
		c.auth = c.cfg.Authenticator
	}

	startup := &startupCoordinator{
		frameTicker: make(chan struct{}),
		conn:        c,
	}

	c.timeout = c.cfg.ConnectTimeout
	if err := startup.setupConn(ctx); err != nil {
		return err
	}

	c.timeout = c.cfg.Timeout

	// dont coalesce startup frames
	if c.session.cfg.WriteCoalesceWaitTime > 0 && !c.cfg.disableCoalesce && !dialedHost.DisableCoalesce {
		c.w = newWriteCoalescer(c.conn, c.writeTimeout, c.session.cfg.WriteCoalesceWaitTime, ctx.Done())
	}

	go c.serve(ctx)
	go c.heartBeat(ctx)

	return nil
}

func (c *Conn) Write(p []byte) (n int, err error) {
	return c.w.writeContext(context.Background(), p)
}

func (c *Conn) Read(p []byte) (n int, err error) {
	const maxAttempts = 5

	for i := 0; i < maxAttempts; i++ {
		var nn int
		if c.timeout > 0 {
			c.conn.SetReadDeadline(time.Now().Add(c.timeout))
		}

		nn, err = io.ReadFull(c.r, p[n:])
		n += nn
		if err == nil {
			break
		}

		if verr, ok := err.(net.Error); !ok || !verr.Temporary() {
			break
		}
	}

	return
}

type startupCoordinator struct {
	conn        *Conn
	frameTicker chan struct{}
}

func (s *startupCoordinator) setupConn(ctx context.Context) error {
	var cancel context.CancelFunc
	if s.conn.timeout > 0 {
		ctx, cancel = context.WithTimeout(ctx, s.conn.timeout)
	} else {
		ctx, cancel = context.WithCancel(ctx)
	}
	defer cancel()

	startupErr := make(chan error)
	go func() {
		for range s.frameTicker {
			err := s.conn.recv(ctx)
			if err != nil {
				select {
				case startupErr <- err:
				case <-ctx.Done():
				}

				return
			}
		}
	}()

	go func() {
		defer close(s.frameTicker)
		err := s.options(ctx)
		select {
		case startupErr <- err:
		case <-ctx.Done():
		}
	}()

	select {
	case err := <-startupErr:
		if err != nil {
			return err
		}
	case <-ctx.Done():
		return errors.New("gocql: no response to connection startup within timeout")
	}

	return nil
}

func (s *startupCoordinator) write(ctx context.Context, frame frameBuilder) (frame, error) {
	select {
	case s.frameTicker <- struct{}{}:
	case <-ctx.Done():
		return nil, ctx.Err()
	}

	framer, err := s.conn.exec(ctx, frame, nil)
	if err != nil {
		return nil, err
	}

	return framer.parseFrame()
}

func (s *startupCoordinator) options(ctx context.Context) error {
	frame, err := s.write(ctx, &writeOptionsFrame{})
	if err != nil {
		return err
	}

	v, ok := frame.(*supportedFrame)
	if !ok {
		return NewErrProtocol("Unknown type of response to startup frame: %T", frame)
	}
	// Keep raw supported multimap for debug purposes
	s.conn.supported = v.supported
	s.conn.scyllaSupported = parseSupported(s.conn.supported)
	s.conn.host.setScyllaSupported(s.conn.scyllaSupported)
	s.conn.cqlProtoExts = parseCQLProtocolExtensions(s.conn.supported)

	return s.startup(ctx)
}

func (s *startupCoordinator) startup(ctx context.Context) error {
	m := map[string]string{
		"CQL_VERSION":    s.conn.cfg.CQLVersion,
		"DRIVER_NAME":    driverName,
		"DRIVER_VERSION": driverVersion,
	}

	if s.conn.compressor != nil {
		comp := s.conn.supported["COMPRESSION"]
		name := s.conn.compressor.Name()
		for _, compressor := range comp {
			if compressor == name {
				m["COMPRESSION"] = compressor
				break
			}
		}

		if _, ok := m["COMPRESSION"]; !ok {
			s.conn.compressor = nil
		}
	}

	for _, ext := range s.conn.cqlProtoExts {
		serialized := ext.serialize()
		for k, v := range serialized {
			m[k] = v
		}
	}

	frame, err := s.write(ctx, &writeStartupFrame{opts: m})
	if err != nil {
		return err
	}

	switch v := frame.(type) {
	case error:
		return v
	case *readyFrame:
		return nil
	case *authenticateFrame:
		return s.authenticateHandshake(ctx, v)
	default:
		return NewErrProtocol("Unknown type of response to startup frame: %s", v)
	}
}

func (s *startupCoordinator) authenticateHandshake(ctx context.Context, authFrame *authenticateFrame) error {
	if s.conn.auth == nil {
		return fmt.Errorf("authentication required (using %q)", authFrame.class)
	}

	resp, challenger, err := s.conn.auth.Challenge([]byte(authFrame.class))
	if err != nil {
		return err
	}

	req := &writeAuthResponseFrame{data: resp}
	for {
		frame, err := s.write(ctx, req)
		if err != nil {
			return err
		}

		switch v := frame.(type) {
		case error:
			return v
		case *authSuccessFrame:
			if challenger != nil {
				return challenger.Success(v.data)
			}
			return nil
		case *authChallengeFrame:
			resp, challenger, err = challenger.Challenge(v.data)
			if err != nil {
				return err
			}

			req = &writeAuthResponseFrame{
				data: resp,
			}
		default:
			return fmt.Errorf("unknown frame response during authentication: %v", v)
		}
	}
}

func (c *Conn) closeWithError(err error) {
	if c == nil {
		return
	}

	c.mu.Lock()
	if c.closed {
		c.mu.Unlock()
		return
	}
	c.closed = true

	var callsToClose map[int]*callReq

	// We should attempt to deliver the error back to the caller if it
	// exists. However, don't block c.mu while we are delivering the
	// error to outstanding calls.
	if err != nil {
		callsToClose = c.calls
		// It is safe to change c.calls to nil. Nobody should use it after c.closed is set to true.
		c.calls = nil
	}
	c.mu.Unlock()

	for _, req := range callsToClose {
		// we need to send the error to all waiting queries.
		select {
		case req.resp <- callResp{err: err}:
		case <-req.timeout:
		}
		if req.streamObserverContext != nil {
			req.streamObserverEndOnce.Do(func() {
				req.streamObserverContext.StreamAbandoned(ObservedStream{
					Host: c.host,
				})
			})
		}
	}

	// if error was nil then unblock the quit channel
	c.cancel()
	cerr := c.close()

	if err != nil {
		c.errorHandler.HandleError(c, err, true)
	} else if cerr != nil {
		// TODO(zariel): is it a good idea to do this?
		c.errorHandler.HandleError(c, cerr, true)
	}
}

func (c *Conn) close() error {
	return c.conn.Close()
}

func (c *Conn) Close() {
	c.closeWithError(nil)
}

// Serve starts the stream multiplexer for this connection, which is required
// to execute any queries. This method runs as long as the connection is
// open and is therefore usually called in a separate goroutine.
func (c *Conn) serve(ctx context.Context) {
	var err error
	for err == nil {
		err = c.recv(ctx)
	}

	c.closeWithError(err)
}

func (c *Conn) discardFrame(head frameHeader) error {
	_, err := io.CopyN(ioutil.Discard, c, int64(head.length))
	if err != nil {
		return err
	}
	return nil
}

type protocolError struct {
	frame frame
}

func (p *protocolError) Error() string {
	if err, ok := p.frame.(error); ok {
		return err.Error()
	}
	return fmt.Sprintf("gocql: received unexpected frame on stream %d: %v", p.frame.Header().stream, p.frame)
}

func (c *Conn) heartBeat(ctx context.Context) {
	sleepTime := 1 * time.Second
	timer := time.NewTimer(sleepTime)
	defer timer.Stop()

	var failures int

	for {
		if failures > 5 {
			c.closeWithError(fmt.Errorf("gocql: heartbeat failed"))
			return
		}

		timer.Reset(sleepTime)

		select {
		case <-ctx.Done():
			return
		case <-timer.C:
		}

		framer, err := c.exec(context.Background(), &writeOptionsFrame{}, nil)
		if err != nil {
			failures++
			continue
		}

		resp, err := framer.parseFrame()
		if err != nil {
			// invalid frame
			failures++
			continue
		}

		switch resp.(type) {
		case *supportedFrame:
			// Everything ok
			sleepTime = 5 * time.Second
			failures = 0
		case error:
			// TODO: should we do something here?
		default:
			panic(fmt.Sprintf("gocql: unknown frame in response to options: %T", resp))
		}
	}
}

func (c *Conn) recv(ctx context.Context) error {
	// not safe for concurrent reads

	// read a full header, ignore timeouts, as this is being ran in a loop
	// TODO: TCP level deadlines? or just query level deadlines?
	if c.timeout > 0 {
		c.conn.SetReadDeadline(time.Time{})
	}

	headStartTime := time.Now()
	// were just reading headers over and over and copy bodies
	head, err := readHeader(c.r, c.headerBuf[:])
	headEndTime := time.Now()
	if err != nil {
		return err
	}

	if c.frameObserver != nil {
		c.frameObserver.ObserveFrameHeader(context.Background(), ObservedFrameHeader{
			Version: protoVersion(head.version),
			Flags:   head.flags,
			Stream:  int16(head.stream),
			Opcode:  frameOp(head.op),
			Length:  int32(head.length),
			Start:   headStartTime,
			End:     headEndTime,
			Host:    c.host,
		})
	}

	if head.stream > c.streams.NumStreams {
		return fmt.Errorf("gocql: frame header stream is beyond call expected bounds: %d", head.stream)
	} else if head.stream == -1 {
		// TODO: handle cassandra event frames, we shouldnt get any currently
		framer := newFramerWithExts(c.compressor, c.version, c.cqlProtoExts)
		if err := framer.readFrame(c, &head); err != nil {
			return err
		}
		go c.session.handleEvent(framer)
		return nil
	} else if head.stream <= 0 {
		// reserved stream that we dont use, probably due to a protocol error
		// or a bug in Cassandra, this should be an error, parse it and return.
		framer := newFramerWithExts(c.compressor, c.version, c.cqlProtoExts)
		if err := framer.readFrame(c, &head); err != nil {
			return err
		}

		frame, err := framer.parseFrame()
		if err != nil {
			return err
		}

		return &protocolError{
			frame: frame,
		}
	}

	c.mu.Lock()
	if c.closed {
		c.mu.Unlock()
		return ErrConnectionClosed
	}
	call, ok := c.calls[head.stream]
	delete(c.calls, head.stream)
	c.mu.Unlock()
	if call == nil || !ok {
		c.logger.Printf("gocql: received response for stream which has no handler: header=%v\n", head)
		return c.discardFrame(head)
	} else if head.stream != call.streamID {
		panic(fmt.Sprintf("call has incorrect streamID: got %d expected %d", call.streamID, head.stream))
	}

	framer := newFramer(c.compressor, c.version)

	err = framer.readFrame(c, &head)
	if err != nil {
		// only net errors should cause the connection to be closed. Though
		// cassandra returning corrupt frames will be returned here as well.
		if _, ok := err.(net.Error); ok {
			return err
		}
	}

	// we either, return a response to the caller, the caller timedout, or the
	// connection has closed. Either way we should never block indefinatly here
	select {
	case call.resp <- callResp{framer: framer, err: err}:
	case <-call.timeout:
		c.releaseStream(call)
	case <-ctx.Done():
	}

	return nil
}

func (c *Conn) releaseStream(call *callReq) {
	if call.timer != nil {
		call.timer.Stop()
	}

	c.streams.Clear(call.streamID)

	if call.streamObserverContext != nil {
		call.streamObserverEndOnce.Do(func() {
			call.streamObserverContext.StreamFinished(ObservedStream{
				Host: c.host,
			})
		})
	}
}

func (c *Conn) handleTimeout() {
	if TimeoutLimit > 0 && atomic.AddInt64(&c.timeouts, 1) > TimeoutLimit {
		c.closeWithError(ErrTooManyTimeouts)
	}
}

type callReq struct {
	// resp will receive the frame that was sent as a response to this stream.
	resp     chan callResp
	timeout  chan struct{} // indicates to recv() that a call has timed out
	streamID int           // current stream in use

	timer *time.Timer

	// streamObserverContext is notified about events regarding this stream
	streamObserverContext StreamObserverContext

	// streamObserverEndOnce ensures that either StreamAbandoned or StreamFinished is called,
	// but not both.
	streamObserverEndOnce sync.Once
}

type callResp struct {
	// framer is the response frame.
	// May be nil if err is not nil.
	framer *framer
	// err is error encountered, if any.
	err error
}

// contextWriter is like io.Writer, but takes context as well.
type contextWriter interface {
	// writeContext writes p to the connection.
	//
	// If ctx is canceled before we start writing p (e.g. during waiting while another write is currently in progress),
	// p is not written and ctx.Err() is returned. Context is ignored after we start writing p (i.e. we don't interrupt
	// blocked writes that are in progress) so that we always either write the full frame or not write it at all.
	//
	// It returns the number of bytes written from p (0 <= n <= len(p)) and any error that caused the write to stop
	// early. writeContext must return a non-nil error if it returns n < len(p). writeContext must not modify the
	// data in p, even temporarily.
	writeContext(ctx context.Context, p []byte) (n int, err error)
}

type deadlineWriter interface {
	SetWriteDeadline(time.Time) error
	io.Writer
}

type deadlineContextWriter struct {
	w       deadlineWriter
	timeout time.Duration
	// semaphore protects critical section for SetWriteDeadline/Write.
	// It is a channel with capacity 1.
	semaphore chan struct{}

	// quit closed once the connection is closed.
	quit chan struct{}
}

// writeContext implements contextWriter.
func (c *deadlineContextWriter) writeContext(ctx context.Context, p []byte) (int, error) {
	select {
	case <-ctx.Done():
		return 0, ctx.Err()
	case <-c.quit:
		return 0, ErrConnectionClosed
	case c.semaphore <- struct{}{}:
		// acquired
	}

	defer func() {
		// release
		<-c.semaphore
	}()

	if c.timeout > 0 {
		err := c.w.SetWriteDeadline(time.Now().Add(c.timeout))
		if err != nil {
			return 0, err
		}
	}
	return c.w.Write(p)
}

func newWriteCoalescer(conn deadlineWriter, writeTimeout, coalesceDuration time.Duration,
	quit <-chan struct{}) *writeCoalescer {
	wc := &writeCoalescer{
		writeCh: make(chan writeRequest),
		c:       conn,
		quit:    quit,
		timeout: writeTimeout,
	}
	go wc.writeFlusher(coalesceDuration)
	return wc
}

type writeCoalescer struct {
	c deadlineWriter

	mu sync.Mutex

	quit    <-chan struct{}
	writeCh chan writeRequest

	timeout time.Duration

	testEnqueuedHook func()
	testFlushedHook  func()
}

type writeRequest struct {
	// resultChan is a channel (with buffer size 1) where to send results of the write.
	resultChan chan<- writeResult
	// data to write.
	data []byte
}

type writeResult struct {
	n   int
	err error
}

// writeContext implements contextWriter.
func (w *writeCoalescer) writeContext(ctx context.Context, p []byte) (int, error) {
	resultChan := make(chan writeResult, 1)
	wr := writeRequest{
		resultChan: resultChan,
		data:       p,
	}

	select {
	case <-ctx.Done():
		return 0, ctx.Err()
	case <-w.quit:
		return 0, io.EOF // TODO: better error here?
	case w.writeCh <- wr:
		// enqueued for writing
	}

	if w.testEnqueuedHook != nil {
		w.testEnqueuedHook()
	}

	result := <-resultChan
	return result.n, result.err
}

func (w *writeCoalescer) writeFlusher(interval time.Duration) {
	timer := time.NewTimer(interval)
	defer timer.Stop()

	if !timer.Stop() {
		<-timer.C
	}

	w.writeFlusherImpl(timer.C, func() { timer.Reset(interval) })
}

func (w *writeCoalescer) writeFlusherImpl(timerC <-chan time.Time, resetTimer func()) {
	running := false

	var buffers net.Buffers
	var resultChans []chan<- writeResult

	for {
		select {
		case req := <-w.writeCh:
			buffers = append(buffers, req.data)
			resultChans = append(resultChans, req.resultChan)
			if !running {
				// Start timer on first write.
				resetTimer()
				running = true
			}
		case <-w.quit:
			result := writeResult{
				n:   0,
				err: io.EOF, // TODO: better error here?
			}
			// Unblock whoever was waiting.
			for _, resultChan := range resultChans {
				// resultChan has capacity 1, so it does not block.
				resultChan <- result
			}
			return
		case <-timerC:
			running = false
			w.flush(resultChans, buffers)
			buffers = nil
			resultChans = nil
			if w.testFlushedHook != nil {
				w.testFlushedHook()
			}
		}
	}
}

func (w *writeCoalescer) flush(resultChans []chan<- writeResult, buffers net.Buffers) {
	// Flush everything we have so far.
	if w.timeout > 0 {
		err := w.c.SetWriteDeadline(time.Now().Add(w.timeout))
		if err != nil {
			for i := range resultChans {
				resultChans[i] <- writeResult{
					n:   0,
					err: err,
				}
			}
			return
		}
	}
	// Copy buffers because WriteTo modifies buffers in-place.
	buffers2 := make(net.Buffers, len(buffers))
	copy(buffers2, buffers)
	n, err := buffers2.WriteTo(w.c)
	// Writes of bytes before n succeeded, writes of bytes starting from n failed with err.
	// Use n as remaining byte counter.
	for i := range buffers {
		if int64(len(buffers[i])) <= n {
			// this buffer was fully written.
			resultChans[i] <- writeResult{
				n:   len(buffers[i]),
				err: nil,
			}
			n -= int64(len(buffers[i]))
		} else {
			// this buffer was not (fully) written.
			resultChans[i] <- writeResult{
				n:   int(n),
				err: err,
			}
			n = 0
		}
	}
}

// addCall attempts to add a call to c.calls.
// It fails with error if the connection already started closing or if a call for the given stream
// already exists.
func (c *Conn) addCall(call *callReq) error {
	c.mu.Lock()
	defer c.mu.Unlock()
	if c.closed {
		return ErrConnectionClosed
	}
	existingCall := c.calls[call.streamID]
	if existingCall != nil {
		return fmt.Errorf("attempting to use stream already in use: %d -> %d", call.streamID,
			existingCall.streamID)
	}
	c.calls[call.streamID] = call
	return nil
}

func (c *Conn) exec(ctx context.Context, req frameBuilder, tracer Tracer) (*framer, error) {
	if ctxErr := ctx.Err(); ctxErr != nil {
		return nil, ctxErr
	}

	// TODO: move tracer onto conn
	stream, ok := c.streams.GetStream()
	if !ok {
		return nil, ErrNoStreams
	}

	// resp is basically a waiting semaphore protecting the framer
	framer := newFramerWithExts(c.compressor, c.version, c.cqlProtoExts)

	call := &callReq{
		timeout:  make(chan struct{}),
		streamID: stream,
		resp:     make(chan callResp),
	}

	if c.streamObserver != nil {
		call.streamObserverContext = c.streamObserver.StreamContext(ctx)
	}

	if err := c.addCall(call); err != nil {
		return nil, err
	}

	// After this point, we need to either read from call.resp or close(call.timeout)
	// since closeWithError can try to write a connection close error to call.resp.
	// If we don't close(call.timeout) or read from call.resp, closeWithError can deadlock.

	if tracer != nil {
		framer.trace()
	}

	if call.streamObserverContext != nil {
		call.streamObserverContext.StreamStarted(ObservedStream{
			Host: c.host,
		})
	}

	err := req.buildFrame(framer, stream)
	if err != nil {
		// closeWithError will block waiting for this stream to either receive a response
		// or for us to timeout.
		close(call.timeout)
		// We failed to serialize the frame into a buffer.
		// This should not affect the connection as we didn't write anything. We just free the current call.
		c.mu.Lock()
		if !c.closed {
			delete(c.calls, call.streamID)
		}
		c.mu.Unlock()
		// We need to release the stream after we remove the call from c.calls, otherwise the existingCall != nil
		// check above could fail.
		c.releaseStream(call)
		return nil, err
	}

	n, err := c.w.writeContext(ctx, framer.buf)
	if err != nil {
		// closeWithError will block waiting for this stream to either receive a response
		// or for us to timeout, close the timeout chan here. Im not entirely sure
		// but we should not get a response after an error on the write side.
		close(call.timeout)
		if (errors.Is(err, context.Canceled) || errors.Is(err, context.DeadlineExceeded)) && n == 0 {
			// We have not started to write this frame.
			// Release the stream as no response can come from the server on the stream.
			c.mu.Lock()
			if !c.closed {
				delete(c.calls, call.streamID)
			}
			c.mu.Unlock()
			// We need to release the stream after we remove the call from c.calls, otherwise the existingCall != nil
			// check above could fail.
			c.releaseStream(call)
		} else {
			// I think this is the correct thing to do, im not entirely sure. It is not
			// ideal as readers might still get some data, but they probably wont.
			// Here we need to be careful as the stream is not available and if all
			// writes just timeout or fail then the pool might use this connection to
			// send a frame on, with all the streams used up and not returned.
			c.closeWithError(err)
		}
		return nil, err
	}

	var timeoutCh <-chan time.Time
	if c.timeout > 0 {
		if call.timer == nil {
			call.timer = time.NewTimer(0)
			<-call.timer.C
		} else {
			if !call.timer.Stop() {
				select {
				case <-call.timer.C:
				default:
				}
			}
		}

		call.timer.Reset(c.timeout)
		timeoutCh = call.timer.C
	}

	var ctxDone <-chan struct{}
	if ctx != nil {
		ctxDone = ctx.Done()
	}

	select {
	case resp := <-call.resp:
		close(call.timeout)
		if resp.err != nil {
			if !c.Closed() {
				// if the connection is closed then we cant release the stream,
				// this is because the request is still outstanding and we have
				// been handed another error from another stream which caused the
				// connection to close.
				c.releaseStream(call)
			}
			return nil, resp.err
		}
		// dont release the stream if detect a timeout as another request can reuse
		// that stream and get a response for the old request, which we have no
		// easy way of detecting.
		//
		// Ensure that the stream is not released if there are potentially outstanding
		// requests on the stream to prevent nil pointer dereferences in recv().
		defer c.releaseStream(call)

		if v := resp.framer.header.version.version(); v != c.version {
			return nil, NewErrProtocol("unexpected protocol version in response: got %d expected %d", v, c.version)
		}

		return resp.framer, nil
	case <-timeoutCh:
		close(call.timeout)
		c.handleTimeout()
		return nil, ErrTimeoutNoResponse
	case <-ctxDone:
		close(call.timeout)
		return nil, ctx.Err()
	case <-c.ctx.Done():
		close(call.timeout)
		return nil, ErrConnectionClosed
	}
}

// ObservedStream observes a single request/response stream.
type ObservedStream struct {
	// Host of the connection used to send the stream.
	Host *HostInfo
}

// StreamObserver is notified about request/response pairs.
// Streams are created for executing queries/batches or
// internal requests to the database and might live longer than
// execution of the query - the stream is still tracked until
// response arrives so that stream IDs are not reused.
type StreamObserver interface {
	// StreamContext is called before creating a new stream.
	// ctx is context passed to Session.Query / Session.Batch,
	// but might also be an internal context (for example
	// for internal requests that use control connection).
	// StreamContext might return nil if it is not interested
	// in the details of this stream.
	// StreamContext is called before the stream is created
	// and the returned StreamObserverContext might be discarded
	// without any methods called on the StreamObserverContext if
	// creation of the stream fails.
	// Note that if you don't need to track per-stream data,
	// you can always return the same StreamObserverContext.
	StreamContext(ctx context.Context) StreamObserverContext
}

// StreamObserverContext is notified about state of a stream.
// A stream is started every time a request is written to the server
// and is finished when a response is received.
// It is abandoned when the underlying network connection is closed
// before receiving a response.
type StreamObserverContext interface {
	// StreamStarted is called when the stream is started.
	// This happens just before a request is written to the wire.
	StreamStarted(observedStream ObservedStream)

	// StreamAbandoned is called when we stop waiting for response.
	// This happens when the underlying network connection is closed.
	// StreamFinished won't be called if StreamAbandoned is.
	StreamAbandoned(observedStream ObservedStream)

	// StreamFinished is called when we receive a response for the stream.
	StreamFinished(observedStream ObservedStream)
}

type preparedStatment struct {
	id       []byte
	request  preparedMetadata
	response resultMetadata
}

type inflightPrepare struct {
	done chan struct{}
	err  error

	preparedStatment *preparedStatment
}

func (c *Conn) prepareStatement(ctx context.Context, stmt string, tracer Tracer) (*preparedStatment, error) {
	stmtCacheKey := c.session.stmtsLRU.keyFor(c.host.HostID(), c.currentKeyspace, stmt)
	flight, ok := c.session.stmtsLRU.execIfMissing(stmtCacheKey, func(lru *lru.Cache) *inflightPrepare {
		flight := &inflightPrepare{
			done: make(chan struct{}),
		}
		lru.Add(stmtCacheKey, flight)
		return flight
	})

	if !ok {
		go func() {
			defer close(flight.done)

			prep := &writePrepareFrame{
				statement: stmt,
			}
			if c.version > protoVersion4 {
				prep.keyspace = c.currentKeyspace
			}

			// we won the race to do the load, if our context is canceled we shouldnt
			// stop the load as other callers are waiting for it but this caller should get
			// their context cancelled error.
			framer, err := c.exec(c.ctx, prep, tracer)
			if err != nil {
				flight.err = err
				c.session.stmtsLRU.remove(stmtCacheKey)
				return
			}

			frame, err := framer.parseFrame()
			if err != nil {
				flight.err = err
				c.session.stmtsLRU.remove(stmtCacheKey)
				return
			}

			// TODO(zariel): tidy this up, simplify handling of frame parsing so its not duplicated
			// everytime we need to parse a frame.
			if len(framer.traceID) > 0 && tracer != nil {
				tracer.Trace(framer.traceID)
			}

			switch x := frame.(type) {
			case *resultPreparedFrame:
				flight.preparedStatment = &preparedStatment{
					// defensively copy as we will recycle the underlying buffer after we
					// return.
					id: copyBytes(x.preparedID),
					// the type info's should _not_ have a reference to the framers read buffer,
					// therefore we can just copy them directly.
					request:  x.reqMeta,
					response: x.respMeta,
				}
			case error:
				flight.err = x
			default:
				flight.err = NewErrProtocol("Unknown type in response to prepare frame: %s", x)
			}

			if flight.err != nil {
				c.session.stmtsLRU.remove(stmtCacheKey)
			}
		}()
	}

	select {
	case <-ctx.Done():
		return nil, ctx.Err()
	case <-flight.done:
		return flight.preparedStatment, flight.err
	}
}

func marshalQueryValue(typ TypeInfo, value interface{}, dst *queryValues) error {
	if named, ok := value.(*namedValue); ok {
		dst.name = named.name
		value = named.value
	}

	if _, ok := value.(unsetColumn); !ok {
		val, err := Marshal(typ, value)
		if err != nil {
			return err
		}

		dst.value = val
	} else {
		dst.isUnset = true
	}

	return nil
}

func (c *Conn) executeQuery(ctx context.Context, qry *Query) *Iter {
	params := queryParams{
		consistency: qry.cons,
	}

	// frame checks that it is not 0
	params.serialConsistency = qry.serialCons
	params.defaultTimestamp = qry.defaultTimestamp
	params.defaultTimestampValue = qry.defaultTimestampValue

	if len(qry.pageState) > 0 {
		params.pagingState = qry.pageState
	}
	if qry.pageSize > 0 {
		params.pageSize = qry.pageSize
	}
	if c.version > protoVersion4 {
		params.keyspace = c.currentKeyspace
	}

	var (
		frame frameBuilder
		info  *preparedStatment
	)

	if !qry.skipPrepare && qry.shouldPrepare() {
		// Prepare all DML queries. Other queries can not be prepared.
		var err error
		info, err = c.prepareStatement(ctx, qry.stmt, qry.trace)
		if err != nil {
			return &Iter{err: err}
		}

		values := qry.values
		if qry.binding != nil {
			values, err = qry.binding(&QueryInfo{
				Id:          info.id,
				Args:        info.request.columns,
				Rval:        info.response.columns,
				PKeyColumns: info.request.pkeyColumns,
			})

			if err != nil {
				return &Iter{err: err}
			}
		}

		if len(values) != info.request.actualColCount {
			return &Iter{err: fmt.Errorf("gocql: expected %d values send got %d", info.request.actualColCount, len(values))}
		}

		params.values = make([]queryValues, len(values))
		for i := 0; i < len(values); i++ {
			v := &params.values[i]
			value := values[i]
			typ := info.request.columns[i].TypeInfo
			if err := marshalQueryValue(typ, value, v); err != nil {
				return &Iter{err: err}
			}
		}

		params.skipMeta = !(c.session.cfg.DisableSkipMetadata || qry.disableSkipMetadata)

		frame = &writeExecuteFrame{
			preparedID:    info.id,
			params:        params,
			customPayload: qry.customPayload,
		}

		// Set "lwt" property in the query if it is present in preparedMetadata
		qry.routingInfo.mu.Lock()
		qry.routingInfo.lwt = info.request.lwt
		qry.routingInfo.mu.Unlock()
	} else {
		frame = &writeQueryFrame{
			statement:     qry.stmt,
			params:        params,
			customPayload: qry.customPayload,
		}
	}

	framer, err := c.exec(ctx, frame, qry.trace)
	if err != nil {
		return &Iter{err: err}
	}

	resp, err := framer.parseFrame()
	if err != nil {
		return &Iter{err: err}
	}

	if len(framer.traceID) > 0 && qry.trace != nil {
		qry.trace.Trace(framer.traceID)
	}

	switch x := resp.(type) {
	case *resultVoidFrame:
		return &Iter{framer: framer}
	case *resultRowsFrame:
		iter := &Iter{
			meta:    x.meta,
			framer:  framer,
			numRows: x.numRows,
		}

		if params.skipMeta {
			if info != nil {
				iter.meta = info.response
				iter.meta.pagingState = copyBytes(x.meta.pagingState)
			} else {
				return &Iter{framer: framer, err: errors.New("gocql: did not receive metadata but prepared info is nil")}
			}
		} else {
			iter.meta = x.meta
		}

		if x.meta.morePages() && !qry.disableAutoPage {
			newQry := new(Query)
			*newQry = *qry
			newQry.pageState = copyBytes(x.meta.pagingState)
			newQry.metrics = &queryMetrics{m: make(map[string]*hostMetrics)}

			iter.next = &nextIter{
				qry: newQry,
				pos: int((1 - qry.prefetch) * float64(x.numRows)),
			}

			if iter.next.pos < 1 {
				iter.next.pos = 1
			}
		}

		return iter
	case *resultKeyspaceFrame:
		return &Iter{framer: framer}
	case *schemaChangeKeyspace, *schemaChangeTable, *schemaChangeFunction, *schemaChangeAggregate, *schemaChangeType:
		iter := &Iter{framer: framer}
		if err := c.awaitSchemaAgreement(ctx); err != nil {
			// TODO: should have this behind a flag
			c.logger.Println(err)
		}
		// dont return an error from this, might be a good idea to give a warning
		// though. The impact of this returning an error would be that the cluster
		// is not consistent with regards to its schema.
		return iter
	case *RequestErrUnprepared:
		stmtCacheKey := c.session.stmtsLRU.keyFor(c.host.HostID(), c.currentKeyspace, qry.stmt)
		c.session.stmtsLRU.evictPreparedID(stmtCacheKey, x.StatementId)
		return c.executeQuery(ctx, qry)
	case error:
		return &Iter{err: x, framer: framer}
	default:
		return &Iter{
			err:    NewErrProtocol("Unknown type in response to execute query (%T): %s", x, x),
			framer: framer,
		}
	}
}

func (c *Conn) Pick(qry *Query) *Conn {
	if c.Closed() {
		return nil
	}
	return c
}

func (c *Conn) Closed() bool {
	c.mu.Lock()
	defer c.mu.Unlock()
	return c.closed
}

func (c *Conn) Address() string {
	return c.addr
}

func (c *Conn) AvailableStreams() int {
	return c.streams.Available()
}

func (c *Conn) UseKeyspace(keyspace string) error {
	q := &writeQueryFrame{statement: `USE "` + keyspace + `"`}
	q.params.consistency = c.session.cons

	framer, err := c.exec(c.ctx, q, nil)
	if err != nil {
		return err
	}

	resp, err := framer.parseFrame()
	if err != nil {
		return err
	}

	switch x := resp.(type) {
	case *resultKeyspaceFrame:
	case error:
		return x
	default:
		return NewErrProtocol("unknown frame in response to USE: %v", x)
	}

	c.currentKeyspace = keyspace

	return nil
}

func (c *Conn) executeBatch(ctx context.Context, batch *Batch) *Iter {
	if c.version == protoVersion1 {
		return &Iter{err: ErrUnsupported}
	}

	n := len(batch.Entries)
	req := &writeBatchFrame{
		typ:                   batch.Type,
		statements:            make([]batchStatment, n),
		consistency:           batch.Cons,
		serialConsistency:     batch.serialCons,
		defaultTimestamp:      batch.defaultTimestamp,
		defaultTimestampValue: batch.defaultTimestampValue,
		customPayload:         batch.CustomPayload,
	}

	stmts := make(map[string]string, len(batch.Entries))

	hasLwtEntries := false

	for i := 0; i < n; i++ {
		entry := &batch.Entries[i]
		b := &req.statements[i]

		if len(entry.Args) > 0 || entry.binding != nil {
			info, err := c.prepareStatement(batch.Context(), entry.Stmt, batch.trace)
			if err != nil {
				return &Iter{err: err}
			}

			var values []interface{}
			if entry.binding == nil {
				values = entry.Args
			} else {
				values, err = entry.binding(&QueryInfo{
					Id:          info.id,
					Args:        info.request.columns,
					Rval:        info.response.columns,
					PKeyColumns: info.request.pkeyColumns,
				})
				if err != nil {
					return &Iter{err: err}
				}
			}

			if len(values) != info.request.actualColCount {
				return &Iter{err: fmt.Errorf("gocql: batch statement %d expected %d values send got %d", i, info.request.actualColCount, len(values))}
			}

			b.preparedID = info.id
			stmts[string(info.id)] = entry.Stmt

			b.values = make([]queryValues, info.request.actualColCount)

			for j := 0; j < info.request.actualColCount; j++ {
				v := &b.values[j]
				value := values[j]
				typ := info.request.columns[j].TypeInfo
				if err := marshalQueryValue(typ, value, v); err != nil {
					return &Iter{err: err}
				}
			}

			if !hasLwtEntries && info.request.lwt {
				hasLwtEntries = true
			}
		} else {
			b.statement = entry.Stmt
		}
	}

	// The batch is considered to be conditional if even one of the
	// statements is conditional.
	batch.routingInfo.mu.Lock()
	batch.routingInfo.lwt = hasLwtEntries
	batch.routingInfo.mu.Unlock()

	// TODO: should batch support tracing?
	framer, err := c.exec(batch.Context(), req, batch.trace)
	if err != nil {
		return &Iter{err: err}
	}

	resp, err := framer.parseFrame()
	if err != nil {
		return &Iter{err: err, framer: framer}
	}

	if len(framer.traceID) > 0 && batch.trace != nil {
		batch.trace.Trace(framer.traceID)
	}

	switch x := resp.(type) {
	case *resultVoidFrame:
		return &Iter{}
	case *RequestErrUnprepared:
		stmt, found := stmts[string(x.StatementId)]
		if found {
			key := c.session.stmtsLRU.keyFor(c.host.HostID(), c.currentKeyspace, stmt)
			c.session.stmtsLRU.evictPreparedID(key, x.StatementId)
		}
		return c.executeBatch(ctx, batch)
	case *resultRowsFrame:
		iter := &Iter{
			meta:    x.meta,
			framer:  framer,
			numRows: x.numRows,
		}

		return iter
	case error:
		return &Iter{err: x, framer: framer}
	default:
		return &Iter{err: NewErrProtocol("Unknown type in response to batch statement: %s", x), framer: framer}
	}
}

func (c *Conn) query(ctx context.Context, statement string, values ...interface{}) (iter *Iter) {
	q := c.session.Query(statement, values...).Consistency(One).Trace(nil)
	q.skipPrepare = true
	q.disableSkipMetadata = true
	// we want to keep the query on this connection
	q.conn = c
	return c.executeQuery(ctx, q)
}

func (c *Conn) querySystemPeers(ctx context.Context, version cassVersion) *Iter {
	const (
		peerSchema    = "SELECT * FROM system.peers"
		peerV2Schemas = "SELECT * FROM system.peers_v2"
	)

	c.mu.Lock()
	isSchemaV2 := c.isSchemaV2
	c.mu.Unlock()

	if version.AtLeast(4, 0, 0) && isSchemaV2 {
		// Try "system.peers_v2" and fallback to "system.peers" if it's not found
		iter := c.query(ctx, peerV2Schemas)

		err := iter.checkErrAndNotFound()
		if err != nil {
			if errFrame, ok := err.(errorFrame); ok && errFrame.code == ErrCodeInvalid { // system.peers_v2 not found, try system.peers
				c.mu.Lock()
				c.isSchemaV2 = false
				c.mu.Unlock()
				return c.query(ctx, peerSchema)
			} else {
				return iter
			}
		}
		return iter
	} else {
		return c.query(ctx, peerSchema)
	}
}

func (c *Conn) querySystemLocal(ctx context.Context) *Iter {
	return c.query(ctx, "SELECT * FROM system.local WHERE key='local'")
}

func (c *Conn) awaitSchemaAgreement(ctx context.Context) (err error) {
	const localSchemas = "SELECT schema_version FROM system.local WHERE key='local'"

	var versions map[string]struct{}
	var schemaVersion string

	endDeadline := time.Now().Add(c.session.cfg.MaxWaitSchemaAgreement)

	for time.Now().Before(endDeadline) {
		iter := c.querySystemPeers(ctx, c.host.version)

		versions = make(map[string]struct{})

		rows, err := iter.SliceMap()
		if err != nil {
			goto cont
		}

		for _, row := range rows {
			host, err := c.session.hostInfoFromMap(row, &HostInfo{connectAddress: c.host.ConnectAddress(), port: c.session.cfg.Port})
			if err != nil {
				goto cont
			}
			if !isValidPeer(host) || host.schemaVersion == "" {
				c.logger.Printf("invalid peer or peer with empty schema_version: peer=%q", host)
				continue
			}

			versions[host.schemaVersion] = struct{}{}
		}

		if err = iter.Close(); err != nil {
			goto cont
		}

		iter = c.query(ctx, localSchemas)
		for iter.Scan(&schemaVersion) {
			versions[schemaVersion] = struct{}{}
			schemaVersion = ""
		}

		if err = iter.Close(); err != nil {
			goto cont
		}

		if len(versions) <= 1 {
			return nil
		}

	cont:
		select {
		case <-ctx.Done():
			return ctx.Err()
		case <-time.After(200 * time.Millisecond):
		}
	}

	if err != nil {
		return err
	}

	schemas := make([]string, 0, len(versions))
	for schema := range versions {
		schemas = append(schemas, schema)
	}

	// not exported
	return fmt.Errorf("gocql: cluster schema versions not consistent: %+v", schemas)
}

<<<<<<< HEAD
func (c *Conn) localHostInfo(ctx context.Context) (*HostInfo, error) {
	row, err := c.query(ctx, "SELECT * FROM system.local WHERE key='local'").rowMap()
	if err != nil {
		return nil, err
	}

	port := c.conn.RemoteAddr().(*net.TCPAddr).Port
	// TODO(zariel): avoid doing this here
	host, err := c.session.hostInfoFromMap(row, &HostInfo{hostname: c.host.connectAddress.String(), connectAddress: c.host.connectAddress, port: port})
	if err != nil {
		return nil, err
	}

	return c.session.ring.addOrUpdate(host), nil
}

=======
>>>>>>> d4a7befd
var (
	ErrQueryArgLength    = errors.New("gocql: query argument length mismatch")
	ErrTimeoutNoResponse = errors.New("gocql: no response received from cassandra within timeout period")
	ErrTooManyTimeouts   = errors.New("gocql: too many query timeouts on the connection")
	ErrConnectionClosed  = errors.New("gocql: connection closed waiting for response")
	ErrNoStreams         = errors.New("gocql: no streams available on connection")
)<|MERGE_RESOLUTION|>--- conflicted
+++ resolved
@@ -1797,25 +1797,6 @@
 	return fmt.Errorf("gocql: cluster schema versions not consistent: %+v", schemas)
 }
 
-<<<<<<< HEAD
-func (c *Conn) localHostInfo(ctx context.Context) (*HostInfo, error) {
-	row, err := c.query(ctx, "SELECT * FROM system.local WHERE key='local'").rowMap()
-	if err != nil {
-		return nil, err
-	}
-
-	port := c.conn.RemoteAddr().(*net.TCPAddr).Port
-	// TODO(zariel): avoid doing this here
-	host, err := c.session.hostInfoFromMap(row, &HostInfo{hostname: c.host.connectAddress.String(), connectAddress: c.host.connectAddress, port: port})
-	if err != nil {
-		return nil, err
-	}
-
-	return c.session.ring.addOrUpdate(host), nil
-}
-
-=======
->>>>>>> d4a7befd
 var (
 	ErrQueryArgLength    = errors.New("gocql: query argument length mismatch")
 	ErrTimeoutNoResponse = errors.New("gocql: no response received from cassandra within timeout period")
